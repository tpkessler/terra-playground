--- conflicted
+++ resolved
@@ -761,9 +761,6 @@
         --construct the combirange type and instantiate 
         --terra obj
         local combirange = Combiner(range_types, options)
-<<<<<<< HEAD
-        return `combirange {[ranges]}
-=======
         return quote
             --var range = combirange{[ranges]}
             var range : combirange
@@ -779,7 +776,6 @@
         in
             range
         end
->>>>>>> 53272d61
     end)
     return combiner
 end
