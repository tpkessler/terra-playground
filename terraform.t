--- conflicted
+++ resolved
@@ -21,11 +21,7 @@
 
 local conceptlang = {
 	name = "conceptlang";
-<<<<<<< HEAD
-	entrypoints = {"terraform", "terrace"};
-=======
 	entrypoints = {"terraform", "concept"};
->>>>>>> df8c8960
 	keywords = {"where"};
 	statement = 
 		function(self,lex)
@@ -40,11 +36,7 @@
 						return process_free_function_statement(templ), { templ.path } -- create the statement: path = ctor(envfun)
 					end
 				end
-<<<<<<< HEAD
-			elseif lex:matches("terrace") then
-=======
 			elseif lex:matches("concept") then
->>>>>>> df8c8960
 				local templ = parse_concept_statement(self,lex)
 				return process_concept_statement(templ), { templ.path }
 			end
@@ -56,14 +48,9 @@
 				if isfreefunctiontemplate(templ) then
 					return process_free_function_statement(templ), { templ.path } -- create the statement: path = ctor(envfun)
 				end
-<<<<<<< HEAD
-			elseif lex:matches("terrace") then
-
-=======
 			elseif lex:matches("concept") then
 				local templ = parse_concept_statement(self,lex)
 				return process_concept_statement(templ), { templ.path }
->>>>>>> df8c8960
 			end
 		end;
 }
@@ -95,11 +82,7 @@
 
 function parse_concept_statement(self,lex)
 	local templ = {}
-<<<<<<< HEAD
-	lex:expect("terrace")
-=======
 	lex:expect("concept")
->>>>>>> df8c8960
 	--process method path / class path
 	templ.path = process_namespace_indexing(lex)
 	templ.classname, templ.methodname = process_method_name(lex, templ.path)
@@ -235,11 +218,7 @@
 		--get parameter-types list
 		local paramconceptlist = get_template_parameter_list(localenv, templ.params, templ.constraints)
 		--get/register new template function
-<<<<<<< HEAD
-		local templfun = localenv[templ.path] or concept.parametrizedconcept(templ.methodname)
-=======
 		local templfun = localenv[templ.path] or concepts.parametrizedconcept(templ.methodname)
->>>>>>> df8c8960
 		--add current template method implementation
 		templfun[paramconceptlist] = terralib.memoize(generate_luafun(templ, localenv))
 		return templfun
@@ -414,25 +393,17 @@
 	local params = terralib.newlist()
 	if lex:nextif("(") then
 		repeat
-<<<<<<< HEAD
-			local param = lex:expect(lex.name).value
-			lex:ref(param) --make param available in 'env'
-			params:insert({name="", typename=param, nref=0}) 
-=======
 			if lex:matches(lex.name) then
 				local param = lex:expect(lex.name).value
 				lex:ref(param) --make param available in 'env'
 				params:insert({name="", typename=param, nref=0})
 			end
->>>>>>> df8c8960
 		until not lex:nextif(",")
 		lex:expect(")")
 	end
 	return params
 end
 
-<<<<<<< HEAD
-=======
 local function processfunargs(lex)
 	if lex:nextif("(") then
 		local args = terralib.newlist()
@@ -451,7 +422,6 @@
 	end
 end
 
->>>>>>> df8c8960
 local function process_single_constraint(lex)
 	if lex:nextif(":") then
 		if lex:matches(lex.name) then
