-- SPDX-FileCopyrightText: 2024 René Hiemstra <rrhiemstar@gmail.com>
-- SPDX-FileCopyrightText: 2024 Torsten Keßler <t.kessler@posteo.de>
--
-- SPDX-License-Identifier: MIT

import "terraform"

local math = {}
local C = terralib.includecstring[[
    #include <stdio.h>
    #include <stdlib.h>
    #include <math.h>
    #include <tgmath.h>
]]
<<<<<<< HEAD

=======
local concepts = require("concepts")
>>>>>>> a4b1493b
--constants
math.pi = constant(3.14159265358979323846264338327950288419716939937510)

function float:eps() return 0x1p-23 end
function double:eps() return 0x1p-52 end

local funs_single_var = {
    sin = "sin",
    cos = "cos",
    tan = "tan",
    asin = "asin",
    acos = "acos",
    atan = "atan",
    sinh = "sinh",
    cosh = "cosh",
    tanh = "tanh",
    asinh = "asinh",
    acosh = "acosh",
    atanh = "atanh",
    exp = "exp",
    expm1 = "expm1",
    exp2 = "exp2",
    log = "log",
    log1p = "log1p",
    log10 = "log10",
    sqrt = "sqrt",
    cbrt = "cbrt",
    erf = "erf",
    erfc = "erfc",
    gamma = "tgamma",
    loggamma = "lgamma",
    abs = "fabs",
    floor = "floor",
    ceil = "ceil",
    round = "round"
}

local funs_two_var = {
    pow = "pow",
    atan2 = "atan2",
    hypot = "hypot",
    fmod = "fmod"
}

local funs_three_var = {
    fusedmuladd = "fma"
}

for tname, cname in pairs(funs_single_var) do
    local f = terralib.overloadedfunction(tname)
    for _, T in ipairs{float,double} do
        local cfun = T==float and C[cname.."f"] or C[cname]
        f:adddefinition(terra(x : T) return cfun(x) end)
    end
    math[tname] = f
end

for tname, cname in pairs(funs_two_var) do
    local f = terralib.overloadedfunction(tname)
    for _, T in ipairs{float,double} do
        local cfun = T==float and C[cname.."f"] or C[cname]
        f:adddefinition(terra(x : T, y : T) return cfun(x, y) end)
    end
    math[tname] = f
end

for tname, cname in pairs(funs_three_var) do
    local f = terralib.overloadedfunction(tname)
    for _, T in ipairs{float,double} do
        local cfun = T==float and C[cname.."f"] or C[cname]
        f:adddefinition(terra(x : T, y : T, z : T) return cfun(x, y, z) end)
    end
    math[tname] = f
end

math.beta = terralib.overloadedfunction("beta")
for _, T in ipairs{float,double} do
    math.beta:adddefinition(
        terra(x : T, y : T) : T
            return math.gamma(x) * math.gamma(y) / math.gamma(x+y)
        end
    )
end

--add some missing defintions
math.abs:adddefinition(terra(x : int) return C.abs(x) end)
math.abs:adddefinition(terra(x : int64) return C.labs(x) end)


math.sign = terralib.overloadedfunction("sign")
for _, T in pairs({int32, int64, float, double}) do
    math.sign:adddefinition(
        terra(x: T): T
            return terralib.select(x < 0, -1, 1)
        end
    )
end

--convenience functions
local cotf = terra(x : float) return math.cos(x) / math.sin(x) end
local cot  = terra(x : double) return math.cos(x) / math.sin(x) end
math.cot = terralib.overloadedfunction("cot", {cotf, cot})
math.ldexp = terralib.overloadedfunction("ldexp", {C.ldexp, C.ldexpf})

--min and max
math.min = terralib.overloadedfunction("min")
math.max = terralib.overloadedfunction("max")
for _, T in ipairs{int32, int64, float, double} do
    math.min:adddefinition(terra(x : T, y : T) return terralib.select(x < y, x, y) end)
    math.max:adddefinition(terra(x : T, y : T) return terralib.select(x > y, x, y) end)
end

terraform math.dist(a: T, b: T) where {T: concepts.Number}
    return math.abs(a - b)
end

-- comparing functions
terraform math.isapprox(a: T, b: T, atol: S)
    where {T: concepts.Any, S: concepts.Any}
    return math.dist(a, b) < atol
 end

for _, name in pairs({"real", "imag", "conj"}) do
    math[name] = terralib.overloadedfunction(name)
    for _, T in ipairs{int32, int64, float, double} do
        local impl
        if name == "imag" then
            impl = terra(x: T) return [T](0) end
        else
            impl = terra(x: T) return x end
        end
        math[name]:adddefinition(impl)
    end
end

--numbers to string
math.numtostr = terralib.overloadedfunction("numtostr")
for _, T in ipairs{int32, int64} do
    local impl = terra(v : T)
        var str : int8[8]
        C.sprintf(&str[0], "%d", v)
        return str
    end
    math.numtostr:adddefinition(impl)
end
for _, T in ipairs{float, double} do
    local impl = terra(v : T)
        var str : int8[8]
        C.sprintf(&str[0], "%0.3f", v)
        return str
    end
    math.numtostr:adddefinition(impl)
end

return math<|MERGE_RESOLUTION|>--- conflicted
+++ resolved
@@ -4,6 +4,7 @@
 -- SPDX-License-Identifier: MIT
 
 import "terraform"
+local concepts = require("concepts")
 
 local math = {}
 local C = terralib.includecstring[[
@@ -12,11 +13,7 @@
     #include <math.h>
     #include <tgmath.h>
 ]]
-<<<<<<< HEAD
 
-=======
-local concepts = require("concepts")
->>>>>>> a4b1493b
 --constants
 math.pi = constant(3.14159265358979323846264338327950288419716939937510)
 
