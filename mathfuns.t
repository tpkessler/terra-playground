-- SPDX-FileCopyrightText: 2024 René Hiemstra <rrhiemstar@gmail.com>
-- SPDX-FileCopyrightText: 2024 Torsten Keßler <t.kessler@posteo.de>
--
-- SPDX-License-Identifier: MIT

import "terraform"
local concepts = require("concepts")

local tmath = {}
local C = terralib.includecstring[[
    #include <stdio.h>
    #include <stdlib.h>
    #include <math.h>
    #include <tgmath.h>
]]

--constants
tmath.pi = constant(3.14159265358979323846264338327950288419716939937510)

function float:eps() return constant(float, 0x1p-23) end
function double:eps() return constant(double, 0x1p-52) end

for _,T in ipairs({float, double, int8, int16, int32, int64, uint8, uint16, uint32, uint64}) do
    function T:zero()
        return constant(T, 0)
    end
    function T:unit()
        return constant(T, 1)
    end
end

local funs_single_var = {
    sin = "sin",
    cos = "cos",
    tan = "tan",
    asin = "asin",
    acos = "acos",
    atan = "atan",
    sinh = "sinh",
    cosh = "cosh",
    tanh = "tanh",
    asinh = "asinh",
    acosh = "acosh",
    atanh = "atanh",
    exp = "exp",
    expm1 = "expm1",
    exp2 = "exp2",
    log = "log",
    log1p = "log1p",
    log10 = "log10",
    sqrt = "sqrt",
    cbrt = "cbrt",
    erf = "erf",
    erfc = "erfc",
    gamma = "tgamma",
    loggamma = "lgamma",
    abs = "fabs",
    floor = "floor",
    ceil = "ceil",
    round = "round"
}

local funs_two_var = {
    pow = "pow",
    atan2 = "atan2",
    hypot = "hypot",
    fmod = "fmod"
}

local funs_three_var = {
    fusedmuladd = "fma"
}

for tname, cname in pairs(funs_single_var) do
    local f = terralib.overloadedfunction(tname)
    for _, T in ipairs{float,double} do
        local cfun = T==float and C[cname.."f"] or C[cname]
        f:adddefinition(terra(x : T) return cfun(x) end)
    end
    tmath[tname] = f
end

for tname, cname in pairs(funs_two_var) do
    local f = terralib.overloadedfunction(tname)
    for _, T in ipairs{float,double} do
        local cfun = T==float and C[cname.."f"] or C[cname]
        f:adddefinition(terra(x : T, y : T) return cfun(x, y) end)
    end
    tmath[tname] = f
end

for tname, cname in pairs(funs_three_var) do
    local f = terralib.overloadedfunction(tname)
    for _, T in ipairs{float,double} do
        local cfun = T==float and C[cname.."f"] or C[cname]
        f:adddefinition(terra(x : T, y : T, z : T) return cfun(x, y, z) end)
    end
    tmath[tname] = f
end

tmath.beta = terralib.overloadedfunction("beta")
for _, T in ipairs{float,double} do
    tmath.beta:adddefinition(
        terra(x : T, y : T) : T
            return tmath.gamma(x) * tmath.gamma(y) / tmath.gamma(x+y)
        end
    )
end

--add some missing defintions
tmath.abs:adddefinition(terra(x : int) return C.abs(x) end)
tmath.abs:adddefinition(terra(x : int64) return C.labs(x) end)


tmath.sign = terralib.overloadedfunction("sign")
for _, T in pairs({int32, int64, float, double}) do
    tmath.sign:adddefinition(
        terra(x: T): T
            return terralib.select(x < 0, -1, 1)
        end
    )
end

--convenience functions
local cotf = terra(x : float) return tmath.cos(x) / tmath.sin(x) end
local cot  = terra(x : double) return tmath.cos(x) / tmath.sin(x) end
tmath.cot = terralib.overloadedfunction("cot", {cotf, cot})
tmath.ldexp = terralib.overloadedfunction("ldexp", {C.ldexp, C.ldexpf})

--min and max
tmath.min = terralib.overloadedfunction("min")
tmath.max = terralib.overloadedfunction("max")
for _, T in ipairs{int32, int64, float, double} do
    tmath.min:adddefinition(terra(x : T, y : T) return terralib.select(x < y, x, y) end)
    tmath.max:adddefinition(terra(x : T, y : T) return terralib.select(x > y, x, y) end)
end

terraform tmath.dist(a: T, b: T) where {T: concepts.Number}
    return tmath.abs(a - b)
end

-- comparing functions
terraform tmath.isapprox(a: T, b: T, atol: S)
    where {T: concepts.Any, S: concepts.Any}
    return tmath.dist(a, b) < atol
 end

for _, name in pairs({"real", "imag", "conj"}) do
    tmath[name] = terralib.overloadedfunction(name)
    for _, T in ipairs{int32, int64, float, double} do
        local impl
        if name == "imag" then
            impl = terra(x: T) return [T](0) end
        else
            impl = terra(x: T) return x end
        end
        tmath[name]:adddefinition(impl)
    end
end

<<<<<<< HEAD
--numbers to string
math.numtostr = terralib.overloadedfunction("numtostr")
for _, T in ipairs{int8, int16, int32, int64} do
    local impl = terra(v : T)
        var str : int8[8]
        C.sprintf(&str[0], "%d", v)
        return str
    end
    math.numtostr:adddefinition(impl)
end
for _, T in ipairs{float, double} do
    local impl = terra(v : T)
        var str : int8[8]
        C.sprintf(&str[0], "%0.3f", v)
        return str
    end
    math.numtostr:adddefinition(impl)
end

return math
=======
--determine the mximum number of digits in representing a number of
--n bytes. here we use:
--log10(2) \approx 0.31
--+1 for a possible sign
--ceil to be on the safe side
tmath.ndigits = function(nbytes)
    return math.ceil(8 * nbytes * (math.log(2) / math.log(10)))
end

local numtostr = terralib.overloadedfunction("numtostr")
numtostr.format = {}
--add implementations of numtostr
--globals are used to change the format
for _,T in ipairs{float, double, int8, int16, int32, int64, uint8, uint16, uint32, uint64} do
    --add format for each type
    if concepts.Float(T) then
        numtostr.format[T] = global(rawstring, "%0.2f")
    elseif concepts.Integral(T) then
        numtostr.format[T] = global(rawstring, "%d")
    else
        error("Please specify a format for this type.")
    end
    --length of static buffer and format
    local maxlen = tmath.ndigits(sizeof(T))
    local format = numtostr.format[T]
    numtostr:adddefinition(
        terra(v : T)
            var buffer : int8[maxlen]
            var j = C.snprintf(buffer, maxlen, format, v)
            return buffer
        end
    )
end
--add to tmath namespace
tmath.numtostr = numtostr

return tmath
>>>>>>> 07eaf810
<|MERGE_RESOLUTION|>--- conflicted
+++ resolved
@@ -158,28 +158,6 @@
     end
 end
 
-<<<<<<< HEAD
---numbers to string
-math.numtostr = terralib.overloadedfunction("numtostr")
-for _, T in ipairs{int8, int16, int32, int64} do
-    local impl = terra(v : T)
-        var str : int8[8]
-        C.sprintf(&str[0], "%d", v)
-        return str
-    end
-    math.numtostr:adddefinition(impl)
-end
-for _, T in ipairs{float, double} do
-    local impl = terra(v : T)
-        var str : int8[8]
-        C.sprintf(&str[0], "%0.3f", v)
-        return str
-    end
-    math.numtostr:adddefinition(impl)
-end
-
-return math
-=======
 --determine the mximum number of digits in representing a number of
 --n bytes. here we use:
 --log10(2) \approx 0.31
@@ -216,5 +194,4 @@
 --add to tmath namespace
 tmath.numtostr = numtostr
 
-return tmath
->>>>>>> 07eaf810
+return tmath