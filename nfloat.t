--- conflicted
+++ resolved
@@ -110,20 +110,11 @@
 
 
 local FixedFloat = terralib.memoize(function(N)
-<<<<<<< HEAD
-    
-=======
-
->>>>>>> 07eaf810
     --float_type[N] stores the high-precision number using the following layout
     --local M = N / 64
     --struct float_type
     --  head : uint64[2]
-<<<<<<< HEAD
-    --  d : uint64[M-1]
-=======
     --  d : uint64[M]
->>>>>>> 07eaf810
     --end
     --here the 'head' stores the exponent and sign
     --  head[0] --exponent
@@ -139,11 +130,7 @@
     --x.data.d[1]    = uint64(1) << 63
     local ctype = float_type[N]
     assert(ctype, "No support for precision " .. N .. " in FixedFloat")
-<<<<<<< HEAD
-
-=======
     
->>>>>>> 07eaf810
     --get the context corresponding to precision N
     local ctx = context[N]:get()
 
@@ -170,15 +157,6 @@
         for i = 1, M do
             d[i] = 0ULL
         end
-<<<<<<< HEAD
-        if value == 0 then
-            return {{9223372036854775808ULL, 0ULL}, d}
-        elseif value == 1 then
-            d[M] = 9223372036854775808ULL
-            return {{1ULL, 0ULL}, d}
-        elseif value == "eps" then
-            d[M] = 9223372036854775808ULL
-=======
         local bitshiftone = bit.lshift(1ULL, 63)
         if value == 0 then
             return {{bitshiftone, 0ULL}, d}
@@ -187,21 +165,10 @@
             return {{1ULL, 0ULL}, d}
         elseif value == "eps" then
             d[M] = bitshiftone
->>>>>>> 07eaf810
             return {{-N, 0ULL}, d}
         end
     end
     
-<<<<<<< HEAD
-    local zero = constant(terralib.new(nfloat, {terralib.new(ctype, genfloat(0))}))
-    local unit = constant(terralib.new(nfloat, {terralib.new(ctype, genfloat(1))}))
-    local eps = constant(terralib.new(nfloat, {terralib.new(ctype, genfloat("eps"))}))
-    
-    function nfloat:zero() return zero end
-    function nfloat:unit() return unit end
-    --distance from 1.0 to next floating point value
-    function nfloat:eps() return eps end
-=======
     local zero = terralib.new(nfloat, {terralib.new(ctype, genfloat(0))})
     local unit = terralib.new(nfloat, {terralib.new(ctype, genfloat(1))})
     local eps = terralib.new(nfloat, {terralib.new(ctype, genfloat("eps"))})
@@ -214,7 +181,6 @@
     function nfloat:unit() return constant(unit) end
     --distance from 1.0 to next floating point value
     function nfloat:eps() return constant(eps) end
->>>>>>> 07eaf810
 
     local terra new()
         var data: ctype
@@ -234,13 +200,8 @@
     end
     local from = terralib.overloadedfunction("from", {from_double, from_str})
 
-<<<<<<< HEAD
-    local to_str = macro(function(x, digits)
-        local digits = digits or math.floor(N * (math.log(2) / math.log(10)))
-=======
     local to_str = macro(function(x)
         local digits = tmath.ndigits(N / 8)
->>>>>>> 07eaf810
         return quote
                 var str: rawstring
                 -- TODO: Fix memory leak
@@ -356,11 +317,6 @@
         return s * shiftandscale(m, e)
     end
 
-<<<<<<< HEAD
-    tmath.numtostr:adddefinition(terra(v : nfloat)
-        return tmath.numtostr(v:truncatetodouble())
-    end)
-=======
     --for now we format up to double precision.
     --ToDo: specialized print.
     local format = global(rawstring, "%0.2f")
@@ -373,7 +329,6 @@
         end
     )
     tmath.numtostr.format[nfloat] = format
->>>>>>> 07eaf810
 
     for _, func in pairs(unary_math) do
         local name = "nfloat_" .. func
