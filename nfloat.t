-- SPDX-FileCopyrightText: 2024 René Hiemstra <rrhiemstar@gmail.com>
-- SPDX-FileCopyrightText: 2024 Torsten Keßler <t.kessler@posteo.de>
--
-- SPDX-License-Identifier: MIT

require "terralibext"

local uname = io.popen("uname", "r"):read("*a")

-- Wrap FLINT without inlines
local flint = terralib.includec("flint/nfloat.h", {"-DNFLOAT_INLINES_C=1"})
local gr = terralib.includec("flint/gr.h", {"-DGR_INLINES_C=1"})
if uname == "Darwin\n" then
    terralib.linklibrary("libflint.dylib")
elseif uname == "Linux\n" then
    terralib.linklibrary("libflint.so")
else
    error("Not implemented for this OS.")
end

import "terraform"

local C = terralib.includec("stdio.h")

local base = require("base")
local tmath = require("mathfuns")
local concepts = require("concepts")

local suffix = {64, 128, 192, 256, 384, 512, 1024, 2048, 4096}
local float_type = {}
local context = {}
for _, N in pairs(suffix) do
    float_type[N] = flint[string.format("nfloat%d_struct", N)]
    -- Meta information on fixed precision floats is stored in a context.
    -- Mathematically, they represent rings.
    -- Here, we store them as global variables in a table such that
    -- each float type has exactly one context it will use.
    context[N] = global(flint.gr_ctx_t)
    local ctx = context[N]:get()
    -- Call clean_context() to release memory allocated by nfloat_ctx_init
    flint.nfloat_ctx_init(ctx, N, 0)
end

local unary_math = {
    "abs",
    "sqrt",
    "floor",
    "ceil",
    "exp",
    "expm1",
    "log",
    "log1p",
    "sin",
    "cos",
    "tan",
    "sinh",
    "cosh",
    "tanh",
    "gamma",
}

local binary_math = {
    "pow",
}

concepts.NFloat = terralib.types.newstruct("NFloat")
concepts.Base(concepts.NFloat)
concepts.NFloat.traits.precision = concepts.traittag

--extract the exponent of an nfloat
local exponent = macro(function(value)
    return quote
        var tmp = [&uint32](&value.data.head)
    in
        @tmp
    end
end)

--extract the sign of an nfloat
local sign = macro(function(value)
    return quote
        var sign = [&uint32](&value.data.head[1])
        var s = 1
        if @sign % 2 == 1 then s = -1 end
    in
        s
    end
end)

--extract the significant 64-bit part of the mantissa of an nfloat
local significant_part_mantissa = macro(function(value)
    local M = value:gettype().type.traits.precision / 64
    return quote
        var n = [&uint64](&value.data.d[M-1])
    in
        @n
    end
end)

--shift significant 64-bit part of mantissa
local terra shiftandscale(n : uint64, e : int)
    var res = n
    var k = 0
    while n > 0 do
        k = k + 1
        n = n << 1
    end
    return tmath.ldexp(double(res >> 64 - k), e-k)
end


local FixedFloat = terralib.memoize(function(N)
<<<<<<< HEAD
=======

>>>>>>> f14fe93d
    --float_type[N] stores the high-precision number using the following layout
    --local M = N / 64
    --struct float_type
    --  head : uint64[2]
    --  d : uint64[M]
    --end
    --here the 'head' stores the exponent and sign
    --  head[0] --exponent
    --  head[1] --sign
    --and 'd' the mantissa:
    --  d[0]
    --   ...
    --  d[M-1]
    --here d[M-1] is the significant part of the mantissa, which means that 
    --it encodes the first 64 bits of the floating point number. This is used
    --for example in truncation to a dpouble value.
    --
    --Note that the order of the mantissa is non-intuitive. The order is reversed
    --as compared to how integers are typically stored. That's why bit shofting 
    --1 << 63 is needed in the following example 
    --
    --example: N = 128, M = 2, representing the value 1
    --x.data.head[0] = 1
    --x.data.head[1] = 0
    --x.data.d[0]    = 0
    --x.data.d[1]    = uint64(1) << 63
    local ctype = float_type[N]
    assert(ctype, "No support for precision " .. N .. " in FixedFloat")
    
    --get the context corresponding to precision N
    local ctx = context[N]:get()

    --arbitrary precision float is a wrapper around 'ctype'
    local struct nfloat {
        data: ctype
    }

    function nfloat.metamethods.__typename()
        return string.format("FixedFloat(%d)", N)
    end

    base.AbstractBase(nfloat)

    --type traits
    nfloat.traits.precision = N
    local M = N / 64 --precision in quadwords

    --generate the 'head' and 'd' for 'ctype' representing zero
    --one, and eps
    local function genfloat(value)
        --initialize mantissa
        local d = {}
        for i = 1, M do
            d[i] = 0ULL
        end
        --the order of the mantissa is opposite to how an integer is
        --typically stored in memory. That's why we need to shift 63 
        --bits to the left.
        local bitshiftone = bit.lshift(1ULL, 63)
        if value == 0 then
            return {{bitshiftone, 0ULL}, d}
        elseif value == 1 then
            d[M] = bitshiftone
            return {{1ULL, 0ULL}, d}
        elseif value == "eps" then
            d[M] = bitshiftone
            return {{-N, 0ULL}, d}
        end
    end
    
    local zero = terralib.new(nfloat, {terralib.new(ctype, genfloat(0))})
    local unit = terralib.new(nfloat, {terralib.new(ctype, genfloat(1))})
    local eps = terralib.new(nfloat, {terralib.new(ctype, genfloat("eps"))})
    
    function nfloat:__newzero() return zero end
    function nfloat:__newunit() return unit end
    function nfloat:__neweps() return eps end

    function nfloat:zero() return constant(zero) end
    function nfloat:unit() return constant(unit) end
    --distance from 1.0 to next floating point value
    function nfloat:eps() return constant(eps) end

    local terra new()
        var data: ctype
        flint.nfloat_init(&data, ctx)
        return nfloat {data}
    end

    local terra from_double(x: double)
        var f = new()
        flint.nfloat_set_d(&f.data, x, ctx)
        return f
    end
    local terra from_str(s: rawstring)
        var f = new()
        flint.nfloat_set_str(&f.data, s, ctx)
        return f
    end
    local from = terralib.overloadedfunction("from", {from_double, from_str})

    local to_str = macro(function(x)
        local digits = tmath.ndigits(N / 8)
        return quote
                var str: rawstring
                -- TODO: Fix memory leak
                -- defer flint.flint_free(str)
                gr.gr_get_str_n(&str, &x.data, [digits], ctx)
            in
                str
        end        
    end)

    function nfloat.metamethods.__cast(from, to, exp)
        if to == nfloat then
            if from:isarithmetic() then
                return `from_double(exp)
            elseif from:ispointer() and from.type == int8 then
                return `from_str(exp)
            else
                error("Cannot cast from " .. from .. " to " .. to)
            end
        end
        error("Unknown type")
    end

    local binary = {
        __add = flint.nfloat_add,
        __mul = flint.nfloat_mul,
        __sub = flint.nfloat_sub,
        __div = flint.nfloat_div,
    }
    for key, method in pairs(binary) do
        nfloat.metamethods[key] = terra(self: nfloat, other:nfloat)
            var res = new()
            [method](&res.data, &self.data, &other.data, ctx)
            return res
        end
    end

    local terra fmod(value : nfloat, modulus : nfloat)
        var tmp = new()
        flint.nfloat_div(&tmp.data, &value.data, &modulus.data, ctx)
        flint.nfloat_floor(&tmp, &tmp, ctx)
        flint.nfloat_mul(&tmp.data, &tmp.data, &modulus.data, ctx)
        flint.nfloat_sub(&tmp.data, &value.data, &tmp.data, ctx)
        return tmp
    end
    tmath["fmod"]:adddefinition(fmod)

    nfloat.metamethods.__mod = terra(self: nfloat, other: nfloat)
        return fmod(self, other)
    end

    local unary = {
        __unm = flint.nfloat_neg,
    }
    for key, method in pairs(unary) do
        nfloat.metamethods[key] = terra(self: nfloat)
            var res = new()
            [method](&res.data, &self.data, ctx)
            return res
        end
    end

    local function cmp(sign)
        local terra impl(self: &ctype, other: &ctype, ctx: flint.gr_ctx_t)
            var res = 0
            flint.nfloat_cmp(&res, self, other, ctx)
            return res == sign
        end
        return impl
    end

    local boolean = {
        __eq = cmp(0),
        __lt = cmp(-1),
        __gt = cmp(1)
    }

    for key, method in pairs(boolean) do
        nfloat.metamethods[key] = terra(self: nfloat, other: nfloat)
            return [method](&self.data, &other.data, ctx)
        end
    end

    nfloat.metamethods.__le = terra(self: nfloat, other: nfloat)
        return self < other or self == other
    end

    nfloat.metamethods.__ge = terra(self: nfloat, other: nfloat)
        return self > other or self == other
    end

    nfloat.metamethods.__ne = terra(self: nfloat, other: nfloat)
        return not (self == other)
    end

    local terra round(value : nfloat)
        value = value + 0.5
        flint.nfloat_floor(&value, &value, ctx)
        return value
    end
    tmath["round"]:adddefinition(round)

    local terra pi()
        var res = new()
        flint.nfloat_pi(&res, ctx)
        return res
    end

    terra nfloat:truncatetodouble()
        var m = significant_part_mantissa(self)
        var e = exponent(self)
        var s = sign(self)
        return s * shiftandscale(m, e)
    end

    --for now we format up to double precision.
    --ToDo: specialized print.
    local format = global(rawstring, "%0.2f")
<<<<<<< HEAD
    local maxlen = tmath.ndigits(sizeof(double))
=======
    --length of static buffer
    --+1 for sign
    --+1 for /0 terminating character
    local maxlen = tmath.ndigits(sizeof(double)) + 1 + 1
>>>>>>> f14fe93d
    tmath.numtostr:adddefinition(
        terra(v : nfloat)
            var buffer : int8[maxlen]
            C.snprintf(buffer, maxlen, format, v:truncatetodouble())
            return buffer
        end
    )
    tmath.numtostr.format[nfloat] = format

    for _, func in pairs(unary_math) do
        local name = "nfloat_" .. func
        local terra impl(x: nfloat)
            var y: nfloat
            flint.[name](&y.data, &x.data, ctx)
            return y
        end
        tmath[func]:adddefinition(impl)
    end

    for _, func in pairs(binary_math) do
        local name = "nfloat_" .. func
        local terra impl(x: nfloat, y: nfloat)
            var z: nfloat
            flint.[name](&z.data, &x.data, &y.data, ctx)
            return z
        end
        tmath[func]:adddefinition(impl)
    end

    tmath.min:adddefinition(terra(x : nfloat, y : nfloat)
                                  return terralib.select(x < y, x, y)
                              end)
    tmath.max:adddefinition(terra(x : nfloat, y : nfloat)
                                  return terralib.select(x > y, x, y)
                              end)
    tmath.conj:adddefinition(terra(x: nfloat) return x end)
    tmath.real:adddefinition(terra(x: nfloat) return x end)
    tmath.imag:adddefinition(terra(x: nfloat) return [nfloat](0) end)

    do
        local terra impl(x: nfloat, y: nfloat, z: nfloat)
            return x * y + z
        end
        tmath.fusedmuladd:adddefinition(impl)
    end

    for k, v in pairs({from = from, tostr = to_str, pi = pi}) do
        nfloat.staticmethods[k] = v
    end

    for _, C in pairs({"NFloat", "Real", "Float", "Number"}) do
        concepts[C].friends[nfloat] = true
    end

    return nfloat
end)

local terra clean_context()
    escape
        for _, N in pairs(suffix) do
            local val = context[N]:get()
            emit quote
                gr.gr_ctx_clear(val)
            end
        end
    end
end

return {
    FixedFloat = FixedFloat,
    clean_context = clean_context
}<|MERGE_RESOLUTION|>--- conflicted
+++ resolved
@@ -110,10 +110,6 @@
 
 
 local FixedFloat = terralib.memoize(function(N)
-<<<<<<< HEAD
-=======
-
->>>>>>> f14fe93d
     --float_type[N] stores the high-precision number using the following layout
     --local M = N / 64
     --struct float_type
@@ -335,14 +331,10 @@
     --for now we format up to double precision.
     --ToDo: specialized print.
     local format = global(rawstring, "%0.2f")
-<<<<<<< HEAD
-    local maxlen = tmath.ndigits(sizeof(double))
-=======
     --length of static buffer
     --+1 for sign
     --+1 for /0 terminating character
     local maxlen = tmath.ndigits(sizeof(double)) + 1 + 1
->>>>>>> f14fe93d
     tmath.numtostr:adddefinition(
         terra(v : nfloat)
             var buffer : int8[maxlen]
