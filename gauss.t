-- SPDX-FileCopyrightText: 2024 René Hiemstra <rrhiemstar@gmail.com>
-- SPDX-FileCopyrightText: 2024 Torsten Keßler <t.kessler@posteo.de>
--
-- SPDX-License-Identifier: MIT

local io = terralib.includec("stdio.h")

local tmath = require('tmath')
local alloc = require('alloc')
local stack = require('stack')
local sarray = require('sarray')
local darray = require('darray')
local poly = require('poly')
local err = require("assert")
local range = require("range")

local size_t = uint32
local Allocator = alloc.Allocator
local dvec = darray.DynamicVector(double)
local dstack = stack.DynamicStack(double)

--table that holds the main implemexntations of quadrature rules
local imp = {}
--table containing api overloaded functions calling underlying implementation
local gauss = {}

--base clas for quadrature rules
local function QuadruleBase(rule, x_type, w_type)
    --add entry types
    rule.entries:insert({field = "_0", type = x_type})
    rule.entries:insert({field = "_1", type = w_type})
    rule:setconvertible("tuple")
    --entry lookup quadrature points and weights
    rule.metamethods.__entrymissing = macro(function(entryname, self)
        if entryname=="x" then
            return `self._0
        end
        if entryname=="w" then
            return `self._1
        end
    end)
end

--affine scaling of quadrature rule
local terra affinescaling(x : &dvec, w : &dvec, a : double, b : double, alpha : double, beta : double)
    var sb, sa, s, exp = b / 2., a / 2., (b-a) / 2.0, alpha+beta+1.0
    for i = 0, x:length() do
        x(i) = (x(i) + 1) * sb + (1 - x(i)) * sa
        w(i) = w(i) * tmath.pow(s, exp)
    end
end

local terra isodd(n : int)
    return n % 2 == 1
end

local terra iseven(n : int)
    return n % 2 == 0
end

local svec8d = sarray.StaticVector(double, 8)

local airy_roots_8 = terralib.constant(terralib.new(double[8], {
--the first 8 roots of the Airy function in Float64 precision
--https://mathworld.wolfram.com/AiryFunctionZeros.html
    -2.338107410459767,
    -4.08794944413097,
    -5.520559828095551,
    -6.786708090071759,
    -7.944133587120853,
    -9.022650853340981,
    -10.04017434155809,
    -11.00852430373326}
))

--approximation of airy roots
local terra airyroots(t : double)
    return tmath.pow(t, 2. / 3.) * 
        (1.0  +  5./48. * tmath.pow(t, -2)  -  5./36. * tmath.pow(t, -4)  +  
            (77125./82944.) * tmath.pow(t, -6)  -  108056875. / 6967296. * tmath.pow(t, -8)  +  
                162375596875. / 334430208. * tmath.pow(t, -10))
end

local terra hermite_xinit(r : double, nu : double, a : double)
    return tmath.sqrt(
        tmath.abs( nu + tmath.pow(2., 2./3.) * r * tmath.pow(nu, 1./3.) + 
        (1./5. * tmath.pow(2., 4./3.)) * tmath.pow(r, 2) * tmath.pow(nu,-1./3.) + 
        (11./35. - tmath.pow(a, 2) -12./175.) * tmath.pow(r, 3) / nu + 
        ((16./1575.) * r + (92./7875.) * tmath.pow(r, 4)) * tmath.pow(2.,2./3.) * tmath.pow(nu,-5./3.) -
        ((15152./3031875.) * tmath.pow(r, 5) + (1088/121275) * tmath.pow(r, 2)) * tmath.pow(2, 1./3) * tmath.pow(nu, -7./3.)
    ))
end

local terra tricomi(k : int, m : int, nu : double)
    return tmath.pi * ((4*m + 3) - 4*k) / nu
end

local terra tricomiroots(k : int, m : int, nu : double)
    var res = tricomi(k, m, nu) --roots of this function are approximated
    var t = 0.5 * tmath.pi
    escape
        for i = 0, 7 do --experimentally verified
            emit quote 
                --var x = t - tmath.sin(t) - res
                --var dx = 1. - tmath.cos(t)
                --t = t - x / dx
                t = t - (t - tmath.sin(t) - res) / (1. - tmath.cos(t))
            end
        end
    end
    return t
end

local terra hermite_xinit_sin(r : double, nu : double, a : double)
    var t = tmath.pow( tmath.cos(0.5 * r), 2)
    var lambda = nu * t - ( (t + 0.25) / tmath.pow(t-1., 2) + (3.*tmath.pow(a,2) - 1.) ) / (3*nu)
    return tmath.sqrt(lambda)
end

local unitrange_i = range.Unitrange(int, "infinite")
local steprange_i = range.Steprange(int)

local terra hermite_initialguess(alloc : Allocator, n : size_t)
    --HERMITEINTITIALGUESSES(N), Initial guesses for Hermite zeros.
    --
    --[1] L. Gatteschi, Asymptotics and bounds for the zeros of Laguerre
    --polynomials: a survey, J. Comput. Appl. Math., 144 (2002), pp. 7-27.
    --
    --[2] F. G. Tricomi, Sugli zeri delle funzioni di cui si conosce una
    --rappresentazione asintotica, Ann. Mat. Pura Appl. 26 (1947), pp. 283-300.

    --Error if n < 20 because initial guesses are based on asymptotic expansions:
    --err.assert(n >= 20)

    --Gatteschi formula involving airy roots [1].
    --These initial guess are good near x = sqrt(n+1/2);
    var a : double
    var m : int
    if isodd(n) then
        --bess = (1:m)*π
        m = (n-1) >> 1
        a = .5
    else
        --bess = ((0:m-1) .+ 0.5)*π
        m = n >> 1
        a = -.5
    end
    var nu = 4. * m + 2. * a + 2.

    --combine 8 first precomputed values and thereafter approximations
    -- of the airy roots
    var r1 = svec8d{airy_roots_8} >> range.transform(hermite_xinit, {nu=nu, a=a})
    var r2 = unitrange_i.new(9) >> 
                range.transform([terra(i : int) return -airyroots(3*tmath.pi / 8. * (4*i - 1.)) end]) >> 
                    range.transform(hermite_xinit, {nu=nu, a=a})
    var airyrts = range.join(r1, r2)

    --Tricomi initial guesses. Equation (2.1) in [1]. Originally in [2].
    --These initial guesses are good near x = 0.
    var tricrts = steprange_i.new(m, 0, -1) >> 
                    range.transform(tricomiroots, {m=m, nu = nu}) >>
                        range.transform(hermite_xinit_sin, {nu=nu,a=a})

    --patch together
    var p = [int](tmath.floor(0.5 * m))
    var xinit = range.join(
        airyrts >> range.take(p),
        tricrts >> range.drop(p)
    )
        
    --fill dynamic stack
    var x = dstack.new(alloc, n)
    xinit:pushall(&x)

    --add zero element for odd order case
    if isodd(n) then
        x:push(0.0)
    end
<<<<<<< HEAD
    -- return as a darray
    return [dvec](x:__move())
=======
    -- return as a dvector
    return [dvec](x)
>>>>>>> 6e488322
end

local terra hermpoly_rec(x0 : double, n : size_t)
    --evaluation of scaled Hermite poly using recurrence
    var w = tmath.exp(-tmath.pow(x0,2) / (4*n))
    var wc = 0
    var Hold = 1.0
    var H = x0
    for k = 1, n do
        Hold, H = H, x0 * H / tmath.sqrt(k+1.) - Hold / tmath.sqrt(1. + 1./k)
        while tmath.abs(H) >= 100 and wc < n do
            --regularise
            H    = H * w
            Hold = Hold * w
            wc = wc + 1
        end
        k = k + 1
    end
    for k = wc+1, n+1 do
        H = H * w
        Hold = Hold * w
    end
    return H, -x0 * H + tmath.sqrt(double(n)) * Hold
end

local terra apply_hermpoly_rec(x : double, n : size_t)
    --Compute single Hermite nodes and weights using recurrence relation.
    var sqrtoftwo = tmath.sqrt(double(2))
    x = x * sqrtoftwo
    --newton-rahpson iteration
    var f, df = 0.0, 0.0
    escape 
        for k = 1, 10 do
            emit quote 
                f, df = hermpoly_rec(x, n)
                x = x - f / df
            end
        end
    end
    x = x / sqrtoftwo               --quadrature point
    var w = 1.0 / tmath.pow(df, 2)  --quadrature weights
    return x, w
end

local terra hermite_rec(alloc : Allocator, n : size_t)
    --compute initial guess
    var x = hermite_initialguess(alloc, n)
    --range yielding points and weights
    var quadrule = x >> range.transform(apply_hermpoly_rec, {n = n})
    --allocate space for weights
    var w = dvec.new(alloc, n)
    for i,q in range.enumerate(quadrule) do
        x:set(i, q._0)
        w:set(i, q._1)
    end
    --use symmetry to establish complete rule
    x.size[0] = n --ToDo: we used x as a view here. Fix when views are ready.
    x.cumsize[0] = n
    --use symmetry to get the other Legendre nodes and weights:
    var m = terralib.select(isodd(n), (n+1) >> 1, n >> 1)
    var alpha = tmath.sqrt(tmath.pi)
    for i = 0, m do
        var xx = x(i)
        x(i) = -xx
        x(n - 1 - i) = xx
        w(i) = w(i) * tmath.exp(-tmath.pow(xx, 2)) * alpha
        w(n - 1 - i) = w(i)
    end
    err.assert(x.data:owns_resource())
    --err.assert(w.data:owns_resource())
    return x, w
end

terra imp.unweightedgausshermite(alloc : Allocator, n : size_t)
    --compute the gauss-hermite nodes and weights in O(n) time.
    if n == 1 then
        --special case n==1
        var x = dvec.all(alloc, 1, 0.0)
        var w = dvec.all(alloc, 1, tmath.sqrt(tmath.pi))
        return x, w
    elseif n <= 100 then
       --Newton's method with three-term recurrence
       var x, w = hermite_rec(alloc, n)
       return x, w
    end
end

local besselj0_roots = terralib.constant(terralib.new(double[20],{
    2.4048255576957728,
    5.5200781102863106,
    8.6537279129110122,
    11.791534439014281,
    14.930917708487785,
    18.071063967910922,
    21.211636629879258,
    24.352471530749302,
    27.493479132040254,
    30.634606468431975,
    33.775820213573568,
    36.917098353664044,
    40.058425764628239,
    43.199791713176730,
    46.341188371661814,
    49.482609897397817,
    52.624051841114996,
    55.765510755019979,
    58.906983926080942,
    62.048469190227170
}))

local besselj1_on_besselj0_roots = terralib.constant(terralib.new(double[10],{
    0.2695141239419169,
    0.1157801385822037,
    0.07368635113640822,
    0.05403757319811628,
    0.04266142901724309,
    0.03524210349099610,
    0.03002107010305467,
    0.02614739149530809,
    0.02315912182469139,
    0.02078382912226786
}))

local poly1 = poly.Polynomial(double, 2)
local poly2 = poly.Polynomial(double, 3)
local poly3 = poly.Polynomial(double, 4)
local poly4 = poly.Polynomial(double, 5)
local poly5 = poly.Polynomial(double, 6)
local poly6 = poly.Polynomial(double, 7)

terra bessel_zero_roots(alloc : Allocator, m : size_t)
    --bessel0roots roots of besselj(0,x). Use asymptotics.
    --Use McMahon's expansion for the remainder (NIST, 10.21.19):
    var jk = dvec.new(alloc, m)
    var c = arrayof(double, 1071187749376. / 315., 0.0, -401743168. / 105., 0.0, 120928. / 15., 0.0, -124. / 3., 0.0, 1.0, 0.0)
    var p2 = poly2.from({1.0, c[6], c[4]})
    var p3 = poly3.from({1.0, c[6], c[4], c[2]})
    --First 20 are precomputed:
    for jj = 0, tmath.min(m, 20) do
        jk(jj) = besselj0_roots[jj]
    end
    for jj = 20, tmath.min(m, 47) do
        var ak = tmath.pi * (jj+1. - .25)
        var ak82 = tmath.pow(.125 / ak, 2)
        jk(jj) = ak + .125 / ak * p3(ak82)
    end
    for jj = 47, tmath.min(m, 344) do
        var ak = tmath.pi * (jj+1. - .25)
        var ak82 = tmath.pow(.125 / ak, 2)
        jk(jj) = ak + .125 / ak * p2(ak82)
    end    
    return jk
end

terra besselJ1(alloc : Allocator, m : size_t)
    --besselj1 evaluate besselj(1,x)^2 at the roots of besselj(0,x)
    --use asymptotics. Use Taylor series of (NIST, 10.17.3) and McMahon's
    --expansion (NIST, 10.21.19)
    var Jk2 = dvec.new(alloc, m)
    var c = arrayof(double, -171497088497. / 15206400., 461797. / 1152., -172913. / 8064., 151. / 80., -7. / 24., 0.0, 2.0)
    var p1 = poly1.from({c[4], c[3]})
    var p2 = poly2.from({c[4], c[3], c[2]})
    var p3 = poly3.from({c[4], c[3], c[2], c[1]})
    var p4 = poly4.from({c[4], c[3], c[2], c[1], c[0]})
    --first 10 are precomputed:
    for jj = 0, tmath.min(m, 10) do
        Jk2(jj) = besselj1_on_besselj0_roots[jj]
    end
    for jj = 10, tmath.min(m, 15) do
        var ak = tmath.pi * (jj+1. - .25)
        var ak2 = tmath.pow(1. / ak, 2)
        Jk2(jj) = 1. / (tmath.pi * ak) * tmath.fusedmuladd(p4(ak2), tmath.pow(ak2,2), c[6])
    end
    for jj = 15, tmath.min(m, 21) do
        var ak = tmath.pi * (jj+1. - .25)
        var ak2 = tmath.pow(1. / ak, 2)
        Jk2(jj) = 1. / (tmath.pi * ak) * tmath.fusedmuladd(p3(ak2), tmath.pow(ak2,2), c[6])
    end
    for jj = 21, tmath.min(m, 55) do
        var ak = tmath.pi * (jj+1. - .25)
        var ak2 = tmath.pow(1. / ak, 2)
        Jk2(jj) = 1. / (tmath.pi * ak) * tmath.fusedmuladd(p2(ak2), tmath.pow(ak2,2), c[6])
    end
    for jj = 55, tmath.min(m, 279) do
        var ak = tmath.pi * (jj+1. - .25)
        var ak2 = tmath.pow(1. / ak, 2)
        Jk2(jj) = 1. / (tmath.pi * ak) * tmath.fusedmuladd(p1(ak2), tmath.pow(ak2,2), c[6])
    end
    return Jk2
end

local terra legpts_nodes(alloc : Allocator, n : size_t, a : &dvec)
    --asymptotic expansion for the Gauss-Legendre nodes
    var vn = 1. / (n + 0.5)
    var transform = @a >> range.transform(tmath.cot)
    var nodes = dvec.new(alloc, n)
    transform:collect(&nodes)
    var vn2 = vn * vn
    var vn4 = vn2 * vn2
    var p = poly2.from({2595. / 15360., 6350. / 15360., 3779. / 15360.})
    var m = a:length()
    if n <= 255 then
        var vn6 = vn4 * vn2
        for i = 0, m do
            var u = nodes(i)
            var u2 = u * u
            var ai = a:get(i)
            var ai2 = ai * ai
            var ai3 = ai2 * ai
            var ai5 = ai2 * ai3
            var node = ai + (u - 1. / ai) / 8. * vn2
            var v1 = (6. * (1. + u2) / ai + 25. / ai3 - u * tmath.fusedmuladd(31., u2, 33.)) / 384.
            var v2 = u * p(u2)
            var v3 = (1. + u2) * (-tmath.fusedmuladd(31. / 1024., u2, 11. / 1024.) / ai + u / 512. / ai2 + -25. / 3072. / ai3)
            var v4 = (v2 - 1073. / 5120. / ai5 + v3)
            node = tmath.fusedmuladd(v1, vn4, node)
            node = tmath.fusedmuladd(v4, vn6, node)
            nodes(i) = node
        end
    end
    --compose with 'cos'
    for i=0,m do
        nodes(i) = -tmath.cos(nodes(i))
        nodes(n-1-i) = -nodes(i)
    end
    if (n % 2 ~= 0) then nodes(m-1) = 0.0 end
    return nodes
end

local terra legpts_weights(alloc : Allocator, n : size_t, a : &dvec)
    --asymptotic expansion for the Gauss-Legendre weights
    var vn = 1. / (n + 0.5)
    var vn2 = vn * vn
    var transform = @a >> range.transform(tmath.cot)
    var weights = dvec.new(alloc, n)
    transform:collect(&weights)
    var p2 = poly2.from({-27.0, -84.0, -56.0})
    var p3 = poly3.from({153. / 1024., 295. / 256., 187. / 96., 151. / 160.})
    var q2 = poly2.from({-65. / 1024., -119. / 768., -35. / 384.})
    var r2 = poly2.from({5. / 512., 15. / 512., 7. / 384.})
    var m = a:length()
    if n <= 170 then
        for i = 0, m do
            var u = weights(i)
            var u2 = u * u
            var ai = a(i)
            var air1 = 1. / ai
            var ai2 = ai * ai
            var air2 = 1. / ai2
            var ua = u * ai
            var W1 = tmath.fusedmuladd(ua-1., air2, 1.0) / 8.
            var W2 = poly2.from({
                p2(u2), 
                tmath.fusedmuladd(-3.0, tmath.fusedmuladd(u2, -2.0, 1.0), 6. * ua), 
                tmath.fusedmuladd(ua, -31.0, 81.0)
            })
            var W3 = poly6.from({
                p3(u2), 
                q2(u2) * u, 
                r2(u2), 
                tmath.fusedmuladd(u2, 1. / 512., -13. / 1536.) * u, 
                tmath.fusedmuladd(u2, -7. / 384., 53. / 3072.), 
                3749. / 15360. * u, 
                -1125. / 1024.
            })
            var W = poly2.from({1. / vn2 + W1, W2(air2) / 384., W3(air1)})
            weights(i) = W(vn2)
        end
    end
    var bJ1 = besselJ1(&alloc, m)
    --use symmetry to get the other half:
    for i = 0, m do
        var v = a(i)
        weights(i) = 2. / (bJ1(i) * (v / tmath.sin(v)) * weights(i))
        weights(n - 1 - i) = weights(i)
    end
    return weights
end

local terra asy(alloc : Allocator, n : size_t)
    --compute Gauss-Legendre nodes and weights using asymptotic expansions. Complexity O(n).
    --Nodes and weights:
    var m = (n + 1) >> 1
    var a = bessel_zero_roots(&alloc, m)
    a:scal(1. / (n + 0.5))
    var x = legpts_nodes(&alloc, n, &a)
    var w = legpts_weights(&alloc, n, &a)
    return x, w
end

local terra innerRec(x : &dvec, myPm1 : &dvec, myPPm1 : &dvec)
    --Evaluate Legendre and its derivative using three-term recurrence relation.
    var n = x:length()
    var m = myPm1:length()
    for j = 0, m do
        var xj = x(j)
        var Pm2 = 1.0
        var Pm1 = xj
        var PPm1 = 1.0
        var PPm2 = 0.0
        for k = 1, n do
            var K : double = k
            Pm2, Pm1 = Pm1, tmath.fusedmuladd((2. * K + 1.) * Pm1, xj, - K * Pm2) / (K + 1.)
            PPm2, PPm1 = PPm1, ((2. * K + 1.) * tmath.fusedmuladd(xj, PPm1, Pm2) - K * PPm2) / (K + 1.)
        end
        myPm1(j) = Pm1
        myPPm1(j) = PPm1
    end
end

local terra rec(alloc : Allocator, n : size_t)
    --compute Gauss-Legendre nodes and weights using Newton's method
    --three-term recurrence is used for evaluation. Complexity O(n^2).
    --initial guesses:
    var m = (n + 1) >> 1
    var x, w = asy(alloc, n)
    --allocate vectors for Newton corrections
    var PP1, PP2 = dvec.new(alloc, m), dvec.new(alloc, m)
    --perform Newton to find zeros of Legendre polynomial:
    for iter = 0, 3 do
        innerRec(&x, &PP1, &PP2)
        for i = 0, m do 
            x(i) = x(i) - PP1(i) / PP2(i)
        end
    end
    --use symmetry to get the other Legendre nodes and weights:
    for i = 0, m do
        x(n - 1 - i) = -x(i)
        w(i) = PP2(i)
        w(n - 1 - i) = -w(i)
    end
    if (n % 2 ~= 0) then x(m-1) = 0.0 end
    for i = 0, n do
        w(i) = 2. / ((1. - x(i)*x(i)) * w(i)*w(i))
    end
    return x, w
end

terra imp.legendre(alloc : Allocator, n : size_t)
    err.assert(n < 101)
    if n==1 then
        return dvec.from(&alloc, {0.0}), dvec.from(&alloc, {2.0})
    elseif n==2 then
        return dvec.from(&alloc, {-1.0 / tmath.sqrt(3.0), 1.0 / tmath.sqrt(3.0)}), 
            dvec.from(&alloc, {1.0, 1.0})
    elseif n==3 then
        return dvec.from(&alloc, {-tmath.sqrt(3.0 / 5.0), 0.0, tmath.sqrt(3.0 / 5.0)}), 
            dvec.from(&alloc, {5.0 / 9.0, 8.0 / 9.0, 5.0 / 9.0})
    elseif n==4 then
        var a = 2.0 / 7.0 * tmath.sqrt(6.0 / 5.0)
        return dvec.from(&alloc, {-tmath.sqrt(3. / 7. + a), -tmath.sqrt(3./7.-a), tmath.sqrt(3./7.-a), tmath.sqrt(3./7.+a)}),
            dvec.from(&alloc, {(18. - tmath.sqrt(30.)) / 36., (18. + tmath.sqrt(30.)) / 36., (18. + tmath.sqrt(30.)) / 36., (18. - tmath.sqrt(30.)) / 36.})
    elseif n==5 then
        var b = 2.0 * tmath.sqrt(10.0 / 7.0)
        return dvec.from(&alloc, {-tmath.sqrt(5. + b) / 3., -tmath.sqrt(5. - b) / 3., 0.0, tmath.sqrt(5. - b) / 3., tmath.sqrt(5. + b) / 3.}),
            dvec.from(&alloc, {(322. - 13. * tmath.sqrt(70.)) / 900., (322. + 13. * tmath.sqrt(70.)) / 900., 128. / 225., (322. + 13. * tmath.sqrt(70.)) / 900., (322. - 13. * tmath.sqrt(70.)) / 900.})
    elseif n <= 60 then
        --Newton's method with three-term recurrence
        return rec(alloc, n)
    else
        --use asymptotic expansions:
        return asy(&alloc, n)
    end
end

terra imp.chebyshev_t(alloc : Allocator, n : size_t)
    var x, w = dvec.new(&alloc, n), dvec.new(&alloc, n)
    for i = 0, n do
        var k = n - i
        x(i) = tmath.cos((2. * k - 1.) * tmath.pi / (2. * n))
        w(i) = tmath.pi / n
    end
    return x, w
end

terra imp.chebyshev_u(alloc : Allocator, n : size_t)
    var x, w = dvec.new(&alloc, n), dvec.new(&alloc, n)
    for i = 0, n do
        var k = n - i
        x(i) = tmath.cos(k * tmath.pi / (n + 1.))
        w(i) = tmath.pi / (n + 1.) * tmath.pow(tmath.sin(k / (n + 1.) * tmath.pi), 2)
    end
    return x, w
end

terra imp.chebyshev_v(alloc : Allocator, n : size_t)
    var x, w = dvec.new(&alloc, n), dvec.new(&alloc, n)
    for i = 0, n do
        var k = n - i
        x(i) = tmath.cos((k - .5) * tmath.pi / (n + .5))
        w(i) = 2*tmath.pi / (n + .5) * tmath.pow(tmath.cos((k - .5) * tmath.pi / (2 * (n + .5))), 2)
    end
    return x, w
end

terra imp.chebyshev_w(alloc : Allocator, n : size_t)
    var x, w = dvec.new(&alloc, n), dvec.new(&alloc, n)
    for i = 0, n do
        var k = n - i
        x(i) = tmath.cos(k * tmath.pi / (n + .5))
        w(i) = 2*tmath.pi / (n + .5) * tmath.pow(tmath.sin(k * tmath.pi / (2. * (n + .5))), 2)
    end
    return x, w
end

local terra innerjacobi_rec(n : size_t, x : &dvec, alpha : double, beta : double, P : &dvec, PP : &dvec)
    --Evaluate Jacobi polyniomials and its derivative using three-term recurrence.
    var N = x:length()
    for j = 0, N do
        var xj = x(j)
        var Pj = (alpha - beta + (alpha + beta + 2.) * xj) / 2.
        var Pm1 = 1.0
        var PPj = (alpha + beta + 2.) / 2.
        var PPm1 = 0.0
        for k = 1, n do
            var K : double = k
            var k0 = tmath.fusedmuladd(2., K, alpha + beta)
            var k1 = k0 + 1.
            var k2 = k0 + 2.
            var A = 2. * (K + 1.) * (K + (alpha + beta + 1.)) * k0
            var B = k1 * (alpha * alpha - beta * beta)
            var C = k0 * k1 * k2
            var D = 2. * (K + alpha) * (K + beta) * k2
            var c1 = tmath.fusedmuladd(C, xj, B)
            Pm1, Pj = Pj, tmath.fusedmuladd(-D, Pm1, c1 * Pj) / A
            PPm1, PPj = PPj, tmath.fusedmuladd(c1, PPj, tmath.fusedmuladd(-D, PPm1, C * Pm1)) / A
        end
        P(j) = Pj
        PP(j) = PPj
    end 
end

local steprange_d = range.Steprange(double)

local terra half_rec(alloc : Allocator, n : size_t, alpha : double, beta : double, flag : bool)
    --half_rec Jacobi polynomial recurrence relation.
    --Asymptotic formula - only valid for positive x.
    var r : steprange_d
    if flag then
        r = steprange_d.new(tmath.ceil(n / 2.), 1, -1, range.include_last) 
    else
        r = steprange_d.new(tmath.floor(n / 2.), 1, -1, range.include_last)
    end
    var m = r:length()
    var c1 = 1. / (2. * n + alpha + beta + 1.)
    var a1 = 0.25 - alpha*alpha
    var b1 = 0.25 - beta*beta
    var c12 = c1* c1
    var x = dvec.new(&alloc, m)
    for i = 0, m do
        var C = tmath.fusedmuladd(2., r(i), alpha - 0.5) * (tmath.pi * c1)
        var C_2 = C / 2.
        x(i) = tmath.cos(tmath.fusedmuladd(c12, tmath.fusedmuladd(-b1, tmath.tan(C_2), a1 * tmath.cot(C_2)), C))
    end
    --loop until convergence:
    var P1, P2 = dvec.new(&alloc, m), dvec.new(&alloc, m)
    var count = 0
    repeat
        innerjacobi_rec(n, &x, alpha, beta, &P1, &P2)
        var dx2 = 0.0
        for i = 0, m do
            var dx = P1(i) / P2(i)
            var _dx2 = dx * dx
            dx2 = terralib.select(_dx2 > dx2, _dx2, dx2)
            x(i) = x(i) - dx
        end
        count = count + 1
    until (dx2 < 1e-22) or (count==20)
    --twice more for derivatives:
    innerjacobi_rec(n, &x, alpha, beta, &P1, &P2)
    return x, P2
end

local terra jacobi_rec(alloc : Allocator, n : size_t, alpha : double, beta : double)
    --Compute nodes and weights using recurrrence relation.
    var x11, x12 = half_rec(&alloc, n, alpha, beta, true)
    var x21, x22 = half_rec(&alloc, n, beta, alpha, false)
    --allocate vectors for nodes and weights
    var x, w = dvec.new(&alloc, n), dvec.new(&alloc, n)
    var m1, m2 = x11:length(), x21:length()
    var sum_w = 0.0
    for i = 0, m2 do
        var idx = m2 - 1 - i
        var xi = -x21(i)
        var der = x22(i)
        var wi = 1. / ((1. - xi*xi) * der*der)
        w(idx) = wi
        x(idx) = xi
        sum_w = sum_w + wi
    end
    for i = 0, m1 do
        var idx = m2 + i
        var xi = x11(i)
        var der = x12(i)
        var wi = 1. / ((1. - xi * xi) * der * der)
        w(idx) = wi
        x(idx) = xi
        sum_w = sum_w + wi
    end
    var c = tmath.pow(2.0, alpha+beta+1.) * tmath.gamma(2.+alpha) * tmath.gamma(2.+beta) / (tmath.gamma(2.+alpha+beta)*(alpha+1.)*(beta+1.))
    w:scal(c / sum_w)
    return x, w
end

terra imp.jacobi_main(alloc : Allocator, n : size_t, alpha : double, beta : double)
    --check that the Jacobi parameters correspond to a nonintegrable weight function
    err.assert(n < 101 and tmath.min(alpha,beta) > -1 and tmath.max(alpha,beta) <= 5)
    --Gauss-Jacobi quadrature nodes and weights
    if alpha == 0. and beta == 0. then
        return imp.legendre(&alloc, n)
    elseif alpha == -0.5 and beta == -0.5 then
        return imp.chebyshev_t(&alloc, n)
    elseif alpha == 0.5 and beta == 0.5 then
        return imp.chebyshev_u(&alloc, n)
    elseif alpha == -0.5 and beta == 0.5 then
        return imp.chebyshev_v(&alloc, n)
    elseif alpha == 0.5 and beta == -0.5 then
        return imp.chebyshev_w(&alloc, n)
    elseif n==1 then
        var x, w = dvec.new(&alloc, 1), dvec.new(&alloc, 1) 
        x(0) = (beta - alpha) / (alpha + beta + 2.)
        w(0) = tmath.pow(2, alpha + beta + 1.) * tmath.beta(alpha + 1., beta + 1.)
        return x, w
    elseif n < 101 and tmath.max(alpha,beta) <= 5. then
        return jacobi_rec(&alloc, n, alpha, beta)
    end
end

terra imp.jacobi_main_test(alloc : Allocator, n : size_t, alpha : double, beta : double)
    --check that the Jacobi parameters correspond to a nonintegrable weight function
    err.assert(n < 101 and tmath.min(alpha,beta) > -1 and tmath.max(alpha,beta) <= 5)
    if n==1 then
        var x, w = dvec.new(&alloc, 1), dvec.new(&alloc, 1) 
        x(0) = (beta - alpha) / (alpha + beta + 2.)
        w(0) = tmath.pow(2, alpha + beta + 1.) * tmath.beta(alpha + 1., beta + 1.)
        return x, w
    elseif n < 101 and tmath.max(alpha,beta) <= 5. then
        return jacobi_rec(&alloc, n, alpha, beta)
    end
end

for _,method in ipairs{"legendre_t", "chebyshev_w_t", "chebyshev_u_t", "chebyshev_v_t", "chebyshev_t_t", "jacobi_t", "hermite_t"} do
    gauss[method] = terralib.types.newstruct(method)
    QuadruleBase(gauss[method], dvec, dvec)
end

gauss.legendre = terralib.overloadedfunction("legendre",
{
    terra(alloc : Allocator, n : size_t)
        var qr : gauss.legendre_t = imp.legendre(alloc, n)
        return qr
    end,
    terra(alloc : Allocator, n : size_t, I : tuple(double,double))
        var qr : gauss.legendre_t = imp.legendre(alloc, n)
        affinescaling(&qr.x, &qr.w, I._0, I._1, 0.0, 0.0)
        return qr
    end
})

gauss.chebyshev_w = terralib.overloadedfunction("chebyshev_w",
{
    terra(alloc : Allocator, n : size_t)
        var qr : gauss.chebyshev_w_t = imp.chebyshev_w(alloc, n)
        return qr
    end,
    terra(alloc : Allocator, n : size_t, I : tuple(double,double))
        var qr : gauss.chebyshev_w_t = imp.chebyshev_w(alloc, n)
        affinescaling(&qr.x, &qr.w, I._0, I._1, 0.5, -0.5)
        return qr
    end
})

gauss.chebyshev_u = terralib.overloadedfunction("chebyshev_u",
{
    terra(alloc : Allocator, n : size_t)
        var qr : gauss.chebyshev_u_t = imp.chebyshev_u(alloc, n)
        return qr
    end,
    terra(alloc : Allocator, n : size_t, I : tuple(double,double))
        var qr : gauss.chebyshev_u_t = imp.chebyshev_u(alloc, n)
        affinescaling(&qr.x, &qr.w, I._0, I._1, 0.5, 0.5)
        return qr
    end
})

gauss.chebyshev_v = terralib.overloadedfunction("chebyshev_v",
{
    terra(alloc : Allocator, n : size_t)
        var qr : gauss.chebyshev_v_t = imp.chebyshev_v(alloc, n)
        return qr
    end,
    terra(alloc : Allocator, n : size_t, I : tuple(double,double))
        var qr : gauss.chebyshev_v_t = imp.chebyshev_v(alloc, n)
        affinescaling(&qr.x, &qr.w, I._0, I._1, -0.5, 0.5)
        return qr
    end
})

gauss.chebyshev_t = terralib.overloadedfunction("chebyshev_t",
{
    terra(alloc : Allocator, n : size_t)
        var qr : gauss.chebyshev_t_t = imp.chebyshev_t(alloc, n)
        return qr
    end,
    terra(alloc : Allocator, n : size_t, I : tuple(double,double))
        var qr : gauss.chebyshev_t_t = imp.chebyshev_t(alloc, n)
        affinescaling(&qr.x, &qr.w, I._0, I._1, -0.5, -0.5)
        return qr
    end
})

--conditional selection of the algorithms based on wheter
--we run the testsuite
local function runalltests()
    return _G["runalltests"]
end
imp.jacobi = pcall(runalltests) and imp.jacobi_main_test or imp.jacobi_main
    
gauss.jacobi = terralib.overloadedfunction("jacobi",
{
    terra(alloc : Allocator, n : size_t, alpha: double, beta : double)
        var qr : gauss.jacobi_t = imp.jacobi(alloc, n, alpha, beta)
        return qr
    end,
    terra(alloc : Allocator, n : size_t, alpha: double, beta : double, I : tuple(double,double))
        var qr : gauss.jacobi_t = imp.jacobi(alloc, n, alpha, beta)
        affinescaling(&qr.x, &qr.w, I._0, I._1, alpha, beta)
        return qr
    end
})

--affine scaling of quadrature rule
local terra hermitescaling(x : &dvec, w : &dvec, o : double, s : double)
    for i = 0, x:length() do
        x(i) = s * x(i) + o
        w(i) = s * w(i) 
    end
end

local struct hermiteaffinetrans{
    origin : double
    scaling : double
}

hermiteaffinetrans.metamethods.__cast = function(from, to, exp)
    if to == hermiteaffinetrans then
        return quote
            var v = exp
        in
            hermiteaffinetrans{v.origin, v.scaling}
        end
    end
    error("ArgumentError: not a valid cast.")
end

gauss.hermite = terralib.overloadedfunction("hermite", {
    terra(alloc : Allocator, n : size_t)
        var qr : gauss.hermite_t = imp.unweightedgausshermite(alloc, n)
        return qr
    end,
    terra(alloc : Allocator, n : size_t, I : hermiteaffinetrans)
        var qr : gauss.hermite_t = imp.unweightedgausshermite(alloc, n)
        hermitescaling(&qr.x, &qr.w, I.origin, I.scaling)
        return qr
    end
})

local function getunderlyingtype(t)
    if not terralib.types.istype(t) then
        if t.tree then
            t = t:gettype()
        elseif t.type then
            t = t.type
        end
    end
    if t:ispointer() then
        return t.type
    else
        return t
    end
end

local productrule = macro(function(...)
    local args = terralib.newlist{...}
    local D = #args
    local xargs, wargs = terralib.newlist(), terralib.newlist()
    for k,v in pairs(args) do
        local tp = getunderlyingtype(v)
        local x, w = getunderlyingtype(tp.entries[1]), getunderlyingtype(tp.entries[2])
        assert(x.isrange and w.isrange)
    end
    for i,qr in ipairs(args) do
        xargs:insert(quote in &qr.x end)
        wargs:insert(quote in &qr.w end)
    end
    --quadrule type
    local quadrule = terralib.types.newstruct("tensorquadrule")
    --return quadrature rule
    return quote
        var x = range.product([xargs])
        var w = range.product([wargs]) >> range.reduce(range.op.mul)
        escape
            QuadruleBase(quadrule, x.type, w.type)
        end
    in
        quadrule{x, w}
    end
end)

--add additional methods
gauss.QuadruleBase = QuadruleBase
gauss.productrule = productrule

return gauss<|MERGE_RESOLUTION|>--- conflicted
+++ resolved
@@ -176,13 +176,8 @@
     if isodd(n) then
         x:push(0.0)
     end
-<<<<<<< HEAD
-    -- return as a darray
-    return [dvec](x:__move())
-=======
     -- return as a dvector
     return [dvec](x)
->>>>>>> 6e488322
 end
 
 local terra hermpoly_rec(x0 : double, n : size_t)
