-- SPDX-FileCopyrightText: 2024 René Hiemstra <rrhiemstar@gmail.com>
-- SPDX-FileCopyrightText: 2024 Torsten Keßler <t.kessler@posteo.de>
--
-- SPDX-License-Identifier: MIT

local concept = require("concept")

local Base = {}

function Base:new(name, func)
	local base = {name = name}
	setmetatable(base, {__index = self})

	local mt = getmetatable(base)

	function mt:__call(T)
		func(T)
	end

	function mt.__mul(B1, B2)
		local function impl(T)
			B1(T)
			B2(T)
		end
		return Base:new(B1.name .. "And" .. B2.name, impl)
	end

	return base
end

local AbstractBase = Base:new("AbstractBase",
	function(T)
		assert(terralib.types.istype(T))
		assert(T:isstruct())
		local Self = concept.Concept:new("Self" .. tostring(T))
		Self:addimplementations{T}
		for key, val in pairs({staticmethods = {}, templates = {}, varargtemplates = {}, Self = Self}) do
			if T.key == nil then
				rawset(T, key, val)
			end
		end
		Self.methods = T.methods
		Self.staticmethods = T.staticmethods
		Self.templates = T.templates

		T.metamethods.__getmethod = function(self, methodname)
		    local fnlike = self.methods[methodname]
			--try staticmethods table
			if not fnlike then
				fnlike = T.staticmethods[methodname]
				--detect name collisions with T.tempplates
				if fnlike and T.templates[methodname] then
					return error("NameCollistion: Function " .. methodname .. " defined in ".. 
									tostring(T) .. ".templates and " .. tostring(T) ..".staticmethods.")
				end
			end
			--if no implementation is found try __methodmissing
		    if not fnlike and terralib.ismacro(self.metamethods.__methodmissing) then
		        fnlike = terralib.internalmacro(function(ctx, tree, ...)
		            return self.metamethods.__methodmissing:run(ctx, tree, methodname, ...)
		        end)
		    end
		    return fnlike
		end

<<<<<<< HEAD
		T.metamethods.__methodmissing = macro(function(methodname, obj, ...)
			local args = terralib.newlist{...}
			local types = args:map(function(t) return t.tree.type end)
			local method = T.templates[methodname]
			if not method then
				error("No template method exists with name " .. methodname)
			end
			if obj.tree.type == T then
				types:insert(1, &T)
				local func = method(unpack(types))
				return `[func](&obj, [args])
=======
		T.metamethods.__methodmissing = macro(function(name, obj, ...)
			assert(obj.tree.type == T) --__methodmissing should only be called for 
			--class methods, not for static methods
			local args = terralib.newlist{...}
			local types = args:map(function(t) return t.tree.type end)
			types:insert(1, &T)
			local method = T.templates[name]
			if method then
				local sig, func = method(unpack(types))
				if func then
					if not sig:isvararg() then
						--regular template dispatch
						return `[func](&obj, [args])
					else
						--variable argument dispatch
						local newargs, varargs = terralib.newlist(), terralib.newlist()
						local m = sig:len()-2 --sig includes concept Vararg and Self. Therefore we subtract 2.
						for k = 1, m do
							newargs:insert(args[k])
						end 
						for k = m+1,#args do
							varargs:insert(args[k])
						end
						return `[func](&obj, [newargs], {[varargs]})
					end
				end
>>>>>>> 3378bcf9
			end
			error("No implemementation found that satisfies the concept check.", 2)
		end)
	end
)

return {
	Base = Base,
	AbstractBase = AbstractBase
}<|MERGE_RESOLUTION|>--- conflicted
+++ resolved
@@ -63,19 +63,6 @@
 		    return fnlike
 		end
 
-<<<<<<< HEAD
-		T.metamethods.__methodmissing = macro(function(methodname, obj, ...)
-			local args = terralib.newlist{...}
-			local types = args:map(function(t) return t.tree.type end)
-			local method = T.templates[methodname]
-			if not method then
-				error("No template method exists with name " .. methodname)
-			end
-			if obj.tree.type == T then
-				types:insert(1, &T)
-				local func = method(unpack(types))
-				return `[func](&obj, [args])
-=======
 		T.metamethods.__methodmissing = macro(function(name, obj, ...)
 			assert(obj.tree.type == T) --__methodmissing should only be called for 
 			--class methods, not for static methods
@@ -102,7 +89,6 @@
 						return `[func](&obj, [newargs], {[varargs]})
 					end
 				end
->>>>>>> 3378bcf9
 			end
 			error("No implemementation found that satisfies the concept check.", 2)
 		end)
