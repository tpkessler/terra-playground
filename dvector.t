--- conflicted
+++ resolved
@@ -61,12 +61,8 @@
 
     V.staticmethods.new = terra(alloc: Allocator, size: size_t)
         var vec : V
-<<<<<<< HEAD
-        vec.data = alloc:allocate(sizeof(T), size) 
-=======
         vec.data = alloc:allocate(sizeof(T), size)
         vec.size = size
->>>>>>> c10025b0
         vec.inc = 1
         return vec
     end
@@ -127,13 +123,6 @@
         vecblas.VectorBLASBase(V)
     end
 
-<<<<<<< HEAD
-    terra V:getiterator()
-        return self.data:getiterator()
-    end
-    
-    range.Base(V, S.iterator_t, T)
-=======
     local struct iterator{
         -- Reference to vector over which we iterate.
         -- It's used to check the length of the iterator
@@ -159,7 +148,6 @@
     end
 
     range.Base(V, iterator, T)
->>>>>>> c10025b0
 
     return V
 end)
