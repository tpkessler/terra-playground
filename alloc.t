-- SPDX-FileCopyrightText: 2024 René Hiemstra <rrhiemstar@gmail.com>
-- SPDX-FileCopyrightText: 2024 Torsten Keßler <t.kessler@posteo.de>
--
-- SPDX-License-Identifier: MIT

--load 'terralibext' to enable raii
<<<<<<< HEAD
require "terralibext"
local interface = require("interface")
local base = require("base")
local range = require("range")
local err = require("assert")
=======
>>>>>>> dfab97af

local C = terralib.includecstring[[
	#include <stdio.h>
	#include <stdlib.h>
    #include <string.h>
]]

-- terra does not import macros other than those that set a constant number
-- this causes an issue on macos, where 'stderr', etc are defined by referencing
-- to another implementation in a file. So we set them here manually. 
if rawget(C, "stderr") == nil and rawget(C, "__stderrp") ~= nil then
    rawset(C, "stderr", C.__stderrp)
end
if rawget(C, "stdin") == nil and rawget(C, "__stdinp") ~= nil then
    rawset(C, "stdin", C.__stdinp)
end 
if rawget(C, "stdout") == nil and rawget(C, "__stdoutp") ~= nil then
    rawset(C, "stdout", C.__stdoutp)
end 

<<<<<<< HEAD
local size_t = uint64
local byte = uint8
local u8 = uint8
local u16 = uint16
local u32 = uint32
local u64 = uint64

--opaque allocator object with a handle to the concrete 
--allocator instance. 
local struct allochandle{
    handle : &opaque        --handle to the allocator instance
	fhandle : &opaque    	--pointer to its '__allocators_best_friend' method
}

--abstraction of a memory block. 
--'Allocators' are factories of 'SmartBlock(opaque)'.
--'metamethods.__cast' casts 'SmartBlock(opaque)' automatically to 'SmartBlock(T)'.
--'SmartBlock(T)' for a concrete type 'T' can be used as a smart pointer in containers.
--'methods.__init' and 'methods.__dtor' enable RAII
local SmartBlock = terralib.memoize(function(T)

    local T = T or opaque

    --abstraction of memory block
    --if T is a primitive type or a terra vector then we may use alignfac to
    --control the alignment of the memory block using 'alignment = sizeof(T) * alignfac' 
	local struct block{
    	ptr : &T                --Pointer to the actual data
    	alloc : &allochandle    --Handle to opaque allocator object
    }

    --add methods, staticmethods and templates tablet and template fallback mechanism 
    --allowing concept-based function overloading at compile-time
    base.AbstractBase(block)

	--type traits
    block.isblock = true
    block.type = block
    block.eltype = T

    function block.metamethods.__staticinitialize(self)

        -- sizeof(T) if T is a concrete type
        block.methods.elsize = macro(function()
            if T==opaque then
                return `1
            else
                return `sizeof(T)
            end
        end)

        block.methods.isempty = terra(self : &block)
            return self.ptr==nil and self.alloc == nil
        end
        
        --resource is borrowed, there is no allocator
        block.methods.borrows_resource = terra(self : &block)
            return self.ptr~=nil and self.alloc == nil
        end

        block.methods.owns_resource = terra(self : &block)
            return self.ptr~=nil and self.alloc ~= nil
        end

        block.methods.bytes = terra(self : &block) : size_t
            if not self:isempty() then
                return ([&u8](self.alloc) - [&u8](self.ptr))
            end
            return 0
        end
        block.methods.bytes:setinlined(true)

        block.methods.size = terra(self : &block) : size_t
            err.assert(self:bytes() % self:elsize() == 0) 
            return self:bytes() / self:elsize()
        end
        block.methods.size:setinlined(true)

        --only add setters and getters to the memory if the type
        --is known (so when its not an opaque type)
        if T~=opaque then

            block.methods.get = terra(self : &block, i : size_t)
                err.assert(i < self:size())
                return self.ptr[i]
            end
            block.methods.get:setinlined(true)

            block.methods.set = terra(self : &block, i : size_t, v : T)
                err.assert(i < self:size())
                self.ptr[i] = v
            end
            block.methods.set:setinlined(true)

            block.metamethods.__apply = macro(function(self, i)
                return quote
                    err.assert(i < self:size())
                in
                    self.ptr[i]
                end
            end)
            
            --iterator - behaves like a pointer and can be passed
            --around like a value, convenient for use in ranges.
            local struct iter{
                ptr : &T
            }

            terra block:getfirst()
                return iter{self.ptr}
            end

            terra block:getvalue(iter : &iter)
                return @iter.ptr
            end

            terra block:next(iter : &iter)
                iter.ptr = iter.ptr + 1
            end

            terra block:isvalid(iter : &iter)
                if not self:isempty() then
                    return iter.ptr < [&T](self.alloc)
                end
                return false
            end
            
            range.Base(block, iter, T)
        end

        block.methods.__init = terra(self : &block)
            self.ptr = nil
            self.alloc = nil
        end

        if T==opaque then
            terra block.methods.__dtor(self : &block)
                --using 'self.alloc.fhandle' function pointer to 
                --deallocate 'self'
                if not self:isempty() then
                    var free = [{&opaque, &block, size_t}->{}](self.alloc.fhandle)
                    free(self.alloc.handle, self, 0)
                end
            end
        else
            --declaring terra function for use in recursion
            terra block.methods.__dtor :: {&block} -> {}

            terra block.methods.__dtor(self : &block)
                --insert metamethods.__dtor if defined, which is used to introduce
                --side effects (e.g. counting number of calls for the purpose of testing)
                escape
                    if block.metamethods and block.metamethods.__dtor then
                        emit quote
                            [block.metamethods.__dtor](self)
                        end
                    end
                end

                --return if block is empty
                if self:isempty() then
                    return
                end

                --reset 'ptr' and return if block is weak
                if self:borrows_resource() then
                    self.ptr = nil
                    return
                end
            
                --first get temporary handles to all entries of 'self.ptr' to 
                --free entry resources (1). Then free current block (2).

                --(1) get a temporary handle 'tmp' to each of the managed fields 
                --and add a deferred destructor call. this will destroy all 
                --managed resources when 'tmp' runs out of scope, using tail 
                --recursion (for sinple data structures). hopefully, llvm can 
                --optimize this.
                --ToDo: change recursion into a loop
                escape
                    local entries = T:isstruct() and T:getentries() or {}
                    for _,e in ipairs(entries) do
                        if e.field and e.type:isstruct() then
                            --add missing __dtor method if needed
                            terralib.ext.addmissing.__dtor(e.type)
                            --if managed variable, then call destructor
                            if e.type.methods.__dtor then
                                if e.type.methods.borrows_resource then
                                    emit quote
                                        var tmp = self.ptr.[e.field]
                                        if tmp:borrows_resource() then
                                            tmp.ptr = nil 
                                        end
                                        if not tmp:isempty() then
                                            defer tmp:__dtor() --deferred call will lead to tail recursion
                                            --of struct entries
                                        end
                                    end
                                else
                                    emit quote
                                        var tmp = self.ptr.[e.field]
                                        defer tmp:__dtor() --deferred call will lead to tail recursion
                                        --of struct entries
                                    end
                                end
                            end
                        end
                    end
                end

                --(2) free current block resources
                var free = [{&opaque, &block, size_t}->{}](self.alloc.fhandle)
                free(self.alloc.handle, self, 0)
            end
        end

        -- Cast block of one type to another
        function block.metamethods.__cast(from, to, exp)
            local pass_by_value = true
            if from:ispointertostruct() and to:ispointertostruct() then
                to, from = to.type, from.type
                pass_by_value = false
            end 
            if to.isblock and from.isblock then
                local B = to.type
                local T2 = to.eltype
                local Size2 = T2==opaque and 1 or sizeof(T2)
                if pass_by_value then
                    --passing by value
                    return quote
                        var blk = exp
                        --debug check if sizes are compatible, that is, is the
                        --remainder zero after integer division
                        err.assert(blk:bytes() % Size2  == 0)
                    in
                        B {[&T2](blk.ptr), blk.alloc}
                    end
                else
                    --passing by reference
                    return quote
                        var blk = exp
                        err.assert(blk:bytes() % Size2  == 0)
                    in
                        [&B](blk)
                    end
                end
            end
        end

    end
=======
local interface = require("interface")
local smartmem = require("smartmem")
local err = require("assert")
>>>>>>> dfab97af

local size_t = uint64

--abstraction of opaque memory block used by allocators.
--allocators are factories for block
local block = smartmem.block

--allocator interface:
--'allocate' or 'deallocate' a memory block
--the 'owns' method enables composition of allocators
--and allows for a sanity check when 'deallocate' is called.
local Allocator = interface.Interface:new{
	allocate = {size_t, size_t} -> {block},
    reallocate = {&block, size_t, size_t} -> {},
	deallocate = {&block} -> {},
	owns = {&block} -> {bool}
}

--an allocator may also use one or more of the following options:
--Alignment (integer) -- use '0' for natural allignment and a multiple of '8' in case of custom alignment.
--Initialize (boolean) -- initialize memory to zero
--AbortOnError (boolean) -- abort behavior in case of unsuccessful allocation

local terra round_to_aligned(size : size_t, alignment : size_t) : size_t
    return  ((size + alignment - 1) / alignment) * alignment
end

local terra abort_on_error(ptr : &opaque, size : size_t)
    if ptr==nil then
        C.fprintf(C.stderr, "Cannot allocate memory for buffer of size %g GiB\n", 1.0 * size / 1024 / 1024 / 1024)
        C.abort()
    end
end

--Base class to facilitate implementation of allocators.
local function AllocatorBase(A, Imp)

    terra A:owns(blk : &block) : bool
        if blk:owns_resource() then
            return [&opaque](self) == blk.alloc.data
        end
        return false
    end

    --single method that can free and reallocate memory
    --this method is similar to the 'lua_Alloc' function,
    --although we don't allow allocation here (yet). 
    --see also 'https://nullprogram.com/blog/2023/12/17/'
    --a pointer to this method is set to block.alloc_f
    terra A:__allocators_best_friend(blk : &block, elsize : size_t, counter : size_t)
        var requested_size_in_bytes = elsize * counter
        if not blk:isempty() then
            if requested_size_in_bytes == 0 then
                --free memory
                self:deallocate(blk)
            elseif requested_size_in_bytes > blk:size_in_bytes() then
                --reallocate memory
                self:reallocate(blk, elsize, counter)
            end
        end
    end

    terra A:deallocate(blk : &block)
        err.assert(self:owns(blk))
        Imp.__deallocate(blk)
    end

    terra A:reallocate(blk : &block, elsize : size_t, newcounter : size_t)
        err.assert(self:owns(blk) and (blk:size_in_bytes() % elsize == 0))
        if not blk:isempty() and (blk:size_in_bytes() < elsize * newcounter)  then
            Imp.__reallocate(blk, elsize, newcounter)
        end
    end

    terra A:allocate(elsize : size_t, counter : size_t)
        var blk = Imp.__allocate(elsize, counter)
        blk.alloc = self
        return blk
    end

end

--implementation of the default allocator using malloc and free.
local DefaultAllocator = function(options)

    --get input options
    local options = options or {}
    local Alignment = options["Alignment"] or 0 --Memory alignment for AVX512 == 64
    local Initialize = options["Initialize"] or false -- initialize memory to zero
    local AbortOnError = options["Abort on error"] or true -- abort behavior

    --check input options
    assert(Alignment >= 0 and Alignment % 8 == 0)   --alignment is a multiple of 8 size_in_bytes
    assert(type(Initialize) == "boolean")
    assert(type(AbortOnError) == "boolean")

    --static abort behavior
    local __abortonerror = macro(function(ptr, size)
        if AbortOnError then
            return `abort_on_error(ptr, size)
        end
    end)

    --low-level functions that need to be implemented
    local Imp = {}
    terra Imp.__allocate :: {size_t, size_t} -> {block}
    terra Imp.__reallocate :: {&block, size_t, size_t} -> {}
    terra Imp.__deallocate :: {&block} -> {}
    
    if Alignment == 0 then --use natural alignment
        if not Initialize then
            terra Imp.__allocate(elsize : size_t, counter : size_t)
                var size = elsize * counter
                var ptr = C.malloc(size)
                __abortonerror(ptr, size)
                return block{ptr, size}
            end
        else --initialize to zero using 'calloc'
            terra Imp.__allocate(elsize : size_t, counter : size_t)
                var size = elsize * counter
                var newcounter = round_to_aligned(size, elsize) / elsize
                var ptr = C.calloc(newcounter, elsize)
                __abortonerror(ptr, size)
                return block{ptr, size}
            end
        end
    else --use user defined alignment (multiple of 8 size_in_bytes)
        if not Initialize then
            terra Imp.__allocate(elsize : size_t, counter : size_t)
                var size = elsize * counter
                var ptr = C.aligned_alloc(Alignment, round_to_aligned(size, Alignment))
                __abortonerror(ptr, size)
                return block{ptr, size}
            end
        else --initialize to zero using 'memset'
            terra Imp.__allocate(elsize : size_t, counter : size_t)
                var size = elsize * counter
                var len = round_to_aligned(size, Alignment)
                var ptr = C.aligned_alloc(Alignment, len)
                __abortonerror(ptr, size)
                C.memset(ptr, 0, len)
                return block{ptr, size}
            end
        end
    end

    if Alignment == 0 then 
        --use natural alignment provided by malloc/calloc/realloc
        --reallocation is done using realloc
        terra Imp.__reallocate(blk : &block, elsize : size_t, newcounter : size_t)
            err.assert(blk:size_in_bytes() % elsize == 0) --sanity check
            var newsize = elsize * newcounter
            if blk:owns_resource() and (blk:size_in_bytes() < newsize)  then
                blk.ptr = C.realloc(blk.ptr, newsize)
                blk.nbytes = newsize
                __abortonerror(blk.ptr, newsize)
            end
        end
    else 
        --use user defined alignment (multiple of 8 size_in_bytes)
        --we just use __allocate to get correctly aligned memory
        --and then memcpy
        terra Imp.__reallocate(blk : &block, elsize : size_t, newcounter : size_t)
            err.assert(blk:size_in_bytes() % elsize == 0) --sanity check
            var newsize = elsize * newcounter
            if not blk:isempty() and (blk:size_in_bytes() < newsize)  then
                --get new resource using '__allocate'
                var tmpblk = __allocate(elsize, newcounter)
                __abortonerror(tmpblk.ptr, newsize)
                --copy size_in_bytes over
                if not tmpblk:isempty() then
                    C.memcpy(tmpblk.ptr, blk.ptr, blk:size_in_bytes())
                end
                --free old resources
                blk:__dtor()
                --move resources
                blk.ptr = tmpblk.ptr
                blk.nbytes = newsize
                blk.alloc = tmpblk.alloc
                tmpblk:__init()
            end
        end
    end
    
    terra Imp.__deallocate(blk : &block)
        C.free(blk.ptr)
        blk:__init()
    end

    --local base class
    local Base = function(A) AllocatorBase(A, Imp) end

    --the default allocator
    local struct default(Base){
    }

    --sanity check - is the allocator interface implemented
    Allocator:isimplemented(default)

    return default
end

return {
    block = smartmem.block,
    SmartBlock = smartmem.SmartBlock,
    Allocator = Allocator,
    AllocatorBase = AllocatorBase,
    DefaultAllocator = DefaultAllocator
}<|MERGE_RESOLUTION|>--- conflicted
+++ resolved
@@ -4,14 +4,6 @@
 -- SPDX-License-Identifier: MIT
 
 --load 'terralibext' to enable raii
-<<<<<<< HEAD
-require "terralibext"
-local interface = require("interface")
-local base = require("base")
-local range = require("range")
-local err = require("assert")
-=======
->>>>>>> dfab97af
 
 local C = terralib.includecstring[[
 	#include <stdio.h>
@@ -32,262 +24,9 @@
     rawset(C, "stdout", C.__stdoutp)
 end 
 
-<<<<<<< HEAD
-local size_t = uint64
-local byte = uint8
-local u8 = uint8
-local u16 = uint16
-local u32 = uint32
-local u64 = uint64
-
---opaque allocator object with a handle to the concrete 
---allocator instance. 
-local struct allochandle{
-    handle : &opaque        --handle to the allocator instance
-	fhandle : &opaque    	--pointer to its '__allocators_best_friend' method
-}
-
---abstraction of a memory block. 
---'Allocators' are factories of 'SmartBlock(opaque)'.
---'metamethods.__cast' casts 'SmartBlock(opaque)' automatically to 'SmartBlock(T)'.
---'SmartBlock(T)' for a concrete type 'T' can be used as a smart pointer in containers.
---'methods.__init' and 'methods.__dtor' enable RAII
-local SmartBlock = terralib.memoize(function(T)
-
-    local T = T or opaque
-
-    --abstraction of memory block
-    --if T is a primitive type or a terra vector then we may use alignfac to
-    --control the alignment of the memory block using 'alignment = sizeof(T) * alignfac' 
-	local struct block{
-    	ptr : &T                --Pointer to the actual data
-    	alloc : &allochandle    --Handle to opaque allocator object
-    }
-
-    --add methods, staticmethods and templates tablet and template fallback mechanism 
-    --allowing concept-based function overloading at compile-time
-    base.AbstractBase(block)
-
-	--type traits
-    block.isblock = true
-    block.type = block
-    block.eltype = T
-
-    function block.metamethods.__staticinitialize(self)
-
-        -- sizeof(T) if T is a concrete type
-        block.methods.elsize = macro(function()
-            if T==opaque then
-                return `1
-            else
-                return `sizeof(T)
-            end
-        end)
-
-        block.methods.isempty = terra(self : &block)
-            return self.ptr==nil and self.alloc == nil
-        end
-        
-        --resource is borrowed, there is no allocator
-        block.methods.borrows_resource = terra(self : &block)
-            return self.ptr~=nil and self.alloc == nil
-        end
-
-        block.methods.owns_resource = terra(self : &block)
-            return self.ptr~=nil and self.alloc ~= nil
-        end
-
-        block.methods.bytes = terra(self : &block) : size_t
-            if not self:isempty() then
-                return ([&u8](self.alloc) - [&u8](self.ptr))
-            end
-            return 0
-        end
-        block.methods.bytes:setinlined(true)
-
-        block.methods.size = terra(self : &block) : size_t
-            err.assert(self:bytes() % self:elsize() == 0) 
-            return self:bytes() / self:elsize()
-        end
-        block.methods.size:setinlined(true)
-
-        --only add setters and getters to the memory if the type
-        --is known (so when its not an opaque type)
-        if T~=opaque then
-
-            block.methods.get = terra(self : &block, i : size_t)
-                err.assert(i < self:size())
-                return self.ptr[i]
-            end
-            block.methods.get:setinlined(true)
-
-            block.methods.set = terra(self : &block, i : size_t, v : T)
-                err.assert(i < self:size())
-                self.ptr[i] = v
-            end
-            block.methods.set:setinlined(true)
-
-            block.metamethods.__apply = macro(function(self, i)
-                return quote
-                    err.assert(i < self:size())
-                in
-                    self.ptr[i]
-                end
-            end)
-            
-            --iterator - behaves like a pointer and can be passed
-            --around like a value, convenient for use in ranges.
-            local struct iter{
-                ptr : &T
-            }
-
-            terra block:getfirst()
-                return iter{self.ptr}
-            end
-
-            terra block:getvalue(iter : &iter)
-                return @iter.ptr
-            end
-
-            terra block:next(iter : &iter)
-                iter.ptr = iter.ptr + 1
-            end
-
-            terra block:isvalid(iter : &iter)
-                if not self:isempty() then
-                    return iter.ptr < [&T](self.alloc)
-                end
-                return false
-            end
-            
-            range.Base(block, iter, T)
-        end
-
-        block.methods.__init = terra(self : &block)
-            self.ptr = nil
-            self.alloc = nil
-        end
-
-        if T==opaque then
-            terra block.methods.__dtor(self : &block)
-                --using 'self.alloc.fhandle' function pointer to 
-                --deallocate 'self'
-                if not self:isempty() then
-                    var free = [{&opaque, &block, size_t}->{}](self.alloc.fhandle)
-                    free(self.alloc.handle, self, 0)
-                end
-            end
-        else
-            --declaring terra function for use in recursion
-            terra block.methods.__dtor :: {&block} -> {}
-
-            terra block.methods.__dtor(self : &block)
-                --insert metamethods.__dtor if defined, which is used to introduce
-                --side effects (e.g. counting number of calls for the purpose of testing)
-                escape
-                    if block.metamethods and block.metamethods.__dtor then
-                        emit quote
-                            [block.metamethods.__dtor](self)
-                        end
-                    end
-                end
-
-                --return if block is empty
-                if self:isempty() then
-                    return
-                end
-
-                --reset 'ptr' and return if block is weak
-                if self:borrows_resource() then
-                    self.ptr = nil
-                    return
-                end
-            
-                --first get temporary handles to all entries of 'self.ptr' to 
-                --free entry resources (1). Then free current block (2).
-
-                --(1) get a temporary handle 'tmp' to each of the managed fields 
-                --and add a deferred destructor call. this will destroy all 
-                --managed resources when 'tmp' runs out of scope, using tail 
-                --recursion (for sinple data structures). hopefully, llvm can 
-                --optimize this.
-                --ToDo: change recursion into a loop
-                escape
-                    local entries = T:isstruct() and T:getentries() or {}
-                    for _,e in ipairs(entries) do
-                        if e.field and e.type:isstruct() then
-                            --add missing __dtor method if needed
-                            terralib.ext.addmissing.__dtor(e.type)
-                            --if managed variable, then call destructor
-                            if e.type.methods.__dtor then
-                                if e.type.methods.borrows_resource then
-                                    emit quote
-                                        var tmp = self.ptr.[e.field]
-                                        if tmp:borrows_resource() then
-                                            tmp.ptr = nil 
-                                        end
-                                        if not tmp:isempty() then
-                                            defer tmp:__dtor() --deferred call will lead to tail recursion
-                                            --of struct entries
-                                        end
-                                    end
-                                else
-                                    emit quote
-                                        var tmp = self.ptr.[e.field]
-                                        defer tmp:__dtor() --deferred call will lead to tail recursion
-                                        --of struct entries
-                                    end
-                                end
-                            end
-                        end
-                    end
-                end
-
-                --(2) free current block resources
-                var free = [{&opaque, &block, size_t}->{}](self.alloc.fhandle)
-                free(self.alloc.handle, self, 0)
-            end
-        end
-
-        -- Cast block of one type to another
-        function block.metamethods.__cast(from, to, exp)
-            local pass_by_value = true
-            if from:ispointertostruct() and to:ispointertostruct() then
-                to, from = to.type, from.type
-                pass_by_value = false
-            end 
-            if to.isblock and from.isblock then
-                local B = to.type
-                local T2 = to.eltype
-                local Size2 = T2==opaque and 1 or sizeof(T2)
-                if pass_by_value then
-                    --passing by value
-                    return quote
-                        var blk = exp
-                        --debug check if sizes are compatible, that is, is the
-                        --remainder zero after integer division
-                        err.assert(blk:bytes() % Size2  == 0)
-                    in
-                        B {[&T2](blk.ptr), blk.alloc}
-                    end
-                else
-                    --passing by reference
-                    return quote
-                        var blk = exp
-                        err.assert(blk:bytes() % Size2  == 0)
-                    in
-                        [&B](blk)
-                    end
-                end
-            end
-        end
-
-    end
-=======
 local interface = require("interface")
 local smartmem = require("smartmem")
 local err = require("assert")
->>>>>>> dfab97af
 
 local size_t = uint64
 
