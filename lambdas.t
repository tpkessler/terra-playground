-- SPDX-FileCopyrightText: 2024 René Hiemstra <rrhiemstar@gmail.com>
-- SPDX-FileCopyrightText: 2024 Torsten Keßler <t.kessler@posteo.de>
--
-- SPDX-License-Identifier: MIT

--lua function that generates a terra type that are function objects. these wrap
--a function in the 'apply' metamethod and store any captured variables in the struct
--as entries

local template = require("template")

<<<<<<< HEAD
local newtype = function(captures_t)
=======
local generatetype = function(captures_t)
>>>>>>> 47ace5ba
    local lambda = terralib.types.newstruct("lambda")
    --add captured variable types as entries to the wrapper struct
    for i,tp in ipairs(captures_t) do
        lambda.entries:insert({field = "_"..tostring(i-1), type = tp})
    end
    lambda:setconvertible("tuple")
    return lambda
end

<<<<<<< HEAD
local generate = function(fun, ...)
=======
local newstruct = function(fun, ...)
>>>>>>> 47ace5ba
    --get the captured variables
    local captures = terralib.newlist{...}
    local captures_t = captures:map(function(v) return v:gettype() end)
    --get struct with captures
<<<<<<< HEAD
    local lambda = newtype(captures_t)
=======
    local lambda = generatetype(captures_t)
>>>>>>> 47ace5ba
    --overloading the call operator - making 'lambda' a function object
    lambda.metamethods.__apply = macro(terralib.memoize(function(self, ...)
        local args = terralib.newlist{...}
        return `fun([args], unpacktuple(self))
    end))
    --return function object
    return lambda
end

--return a function object with captured variables in ...
local new = macro(function(fun, ...)
    --get the captured variables
    local captures = {...}
<<<<<<< HEAD
    local p = generate(fun, ...)
=======
    local p = newstruct(fun, ...)
>>>>>>> 47ace5ba
    --create and return lambda object by value
    return quote
        var f = p{[captures]}
    in
        f
    end
end)

return {
    new = new,
<<<<<<< HEAD
    generate = generate
=======
    newstruct = newstruct
>>>>>>> 47ace5ba
}<|MERGE_RESOLUTION|>--- conflicted
+++ resolved
@@ -9,11 +9,7 @@
 
 local template = require("template")
 
-<<<<<<< HEAD
-local newtype = function(captures_t)
-=======
 local generatetype = function(captures_t)
->>>>>>> 47ace5ba
     local lambda = terralib.types.newstruct("lambda")
     --add captured variable types as entries to the wrapper struct
     for i,tp in ipairs(captures_t) do
@@ -23,20 +19,12 @@
     return lambda
 end
 
-<<<<<<< HEAD
-local generate = function(fun, ...)
-=======
 local newstruct = function(fun, ...)
->>>>>>> 47ace5ba
     --get the captured variables
     local captures = terralib.newlist{...}
     local captures_t = captures:map(function(v) return v:gettype() end)
     --get struct with captures
-<<<<<<< HEAD
-    local lambda = newtype(captures_t)
-=======
     local lambda = generatetype(captures_t)
->>>>>>> 47ace5ba
     --overloading the call operator - making 'lambda' a function object
     lambda.metamethods.__apply = macro(terralib.memoize(function(self, ...)
         local args = terralib.newlist{...}
@@ -50,11 +38,7 @@
 local new = macro(function(fun, ...)
     --get the captured variables
     local captures = {...}
-<<<<<<< HEAD
-    local p = generate(fun, ...)
-=======
     local p = newstruct(fun, ...)
->>>>>>> 47ace5ba
     --create and return lambda object by value
     return quote
         var f = p{[captures]}
@@ -65,9 +49,5 @@
 
 return {
     new = new,
-<<<<<<< HEAD
-    generate = generate
-=======
     newstruct = newstruct
->>>>>>> 47ace5ba
 }