--- conflicted
+++ resolved
@@ -151,7 +151,7 @@
     end
 
     terraform tensor_basis.staticmethods.frombuffer(
-        alloc,
+        A,
         transposed: bool,
         nq: I1,
         nx: I2,
@@ -168,7 +168,7 @@
                 I3: concepts.Integer,
                 I4: concepts.Integer
               }
-        var cast = Stack.new(alloc, nnz)
+        var cast = Stack.new(A, nnz)
         for i = 0, nnz do
             -- Explicit cast as possibly S ~= T
             cast:push(data[i])
@@ -415,41 +415,13 @@
             end
         end
         normalize(&diff)
-<<<<<<< HEAD
-        var yhermite = VecT.new(alloc, nhalf)
-=======
-        var yhermite = VecT.like(A, &xhermite)
->>>>>>> 20c0ef82
+        var yhermite = VecT.new(A, nhalf)
         yhermite:copy(&xhermite)
         var points = range.product(
                         __move__(xnormal),
                         __move__(xhermite),
                         __move__(yhermite)
                      )
-<<<<<<< HEAD
-                     >> range.transform([
-                        terra(
-                            x1: T,
-                            x2: T,
-                            x3: T,
-                            u: &S,
-                            theta: T,
-                            diff: SVec
-                        )
-                            -- First rotate the quadrature points from the
-                            -- reference half space to the half space defined
-                            -- by the given normal ...
-                            var x = SVec.from({x1, x2, x3})
-                            householder(&x, &diff)
-                            var y: x.type
-                            -- ... and then shift and scale with the velocity
-                            -- and the temperature of the local Maxwellian.
-                            escape
-                                local ret = {}
-                                for i = 0, VDIM - 1 do
-                                    emit quote
-                                        y(i) = tmath.sqrt(theta) * x(i) + u(i)
-=======
                      >> range.transform(
                             [terra(
                                 [xarg],
@@ -460,7 +432,7 @@
                                 -- First rotate the quadrature points from the
                                 -- reference half space to the half space defined
                                 -- by the given normal ...
-                                var x = SVec.from([xarg])
+                                var x = SVec.from({[xarg]})
                                 householder(&x, &diff)
                                 var y: x.type
                                 -- ... and then shift and scale with the velocity
@@ -474,7 +446,6 @@
                                             )
                                         end
                                         ret[i + 1] = `y(i)
->>>>>>> 20c0ef82
                                     end
                                     emit quote return [ret] end
                                 end
@@ -483,11 +454,7 @@
                         {u = u, theta = theta, diff = diff}
                     )
 
-<<<<<<< HEAD
-        var wyhermite = VecT.new(alloc, nhalf)
-=======
-        var wyhermite = VecT.like(A, &whermite)
->>>>>>> 20c0ef82
+        var wyhermite = VecT.new(A, nhalf)
         wyhermite:copy(&whermite)
         var weights = range.product(
                         __move__(wnormal),
@@ -564,17 +531,9 @@
     -- we can compute the velocity integrals.
     var nq = normal:rows()
     var nv = xvlhs:cols()
-<<<<<<< HEAD
-
-    var qvlhs = [darray.DynamicMatrix(C.traits.eltype)].zeros(alloc, {nq, nv})
+    var qvlhs = [darray.DynamicMatrix(C.traits.eltype)].zeros(A, {nq, nv})
     matrix.gemm(
         [C.traits.eltype](1),
-=======
-    var qvlhs = [dmatrix.DynamicMatrix(C.eltype)].zeros(A, nq, nv)
-    matrix.scaledaddmul(
-        [C.eltype](1),
-        false,
->>>>>>> 20c0ef82
         &trialb.space,
         xvlhs,
         [C.traits.eltype](0),
@@ -586,17 +545,6 @@
     -- polynomials up to degree deg exactly. We account for (1, v, |v|^2)
     -- by using two more points.
     var maxtrialdegree = trialb.velocity:maxpartialdegree()
-<<<<<<< HEAD
-    var vhermite, whermite = gauss.hermite(
-                            alloc,
-                            maxtrialdegree / 2 + 1 + 2,
-                            {origin = 0.0, scaling = tmath.sqrt(2.)}
-                      )
-    whermite:scal(1. / tmath.sqrt(2 * tmath.pi))
-
-    var qmaxwellian = escape 
-        local arg = {}
-=======
     var vhermite, whermite = (
         gauss.hermite(
             A,
@@ -608,28 +556,11 @@
     var qmaxwellian = escape
         local varg = {}
         local warg = {}
->>>>>>> 20c0ef82
         for i = 1, VDIM do
             varg[i] = `&vhermite
             warg[i] = `&whermite
         end
         emit quote
-<<<<<<< HEAD
-            var p = gauss.productrule([arg])
-            var rn = range.zip(&p.x, &p.w)
-        in
-            &rn
-        end
-    end
-
-    var halfmomq = [darray.DynamicMatrix(C.traits.eltype)].zeros(
-                                                        alloc,
-                                                        {nq,
-                                                        testb:nvelocitydof()}
-                                                    )
-    var qrange = [range.Unitrange(int64)].new(0, nq)
-    var lambda = lambda.new(
-=======
             var vt = range.product([varg])
             var wt = range.product([warg]) >> range.reduce(range.op.mul)
             var p = range.zip(&vt, &wt)
@@ -637,14 +568,13 @@
             &p
         end
     end
-    var halfmomq = [dmatrix.DynamicMatrix(C.eltype)].new(
+    var halfmomq = [darray.DynamicMatrix(C.traits.eltype)].zeros(
                                                         A,
-                                                        nq,
-                                                        testb:nvelocitydof()
+                                                        {nq,
+                                                        testb:nvelocitydof()}
                                                     )
     var qrange = [range.Unitrange(int64)].new(0, nq)
     var half = lambda.new(
->>>>>>> 20c0ef82
             [
                 terra(
                     i: int64,
@@ -659,13 +589,8 @@
                 )
                     var lhs = (
                         [
-<<<<<<< HEAD
                             darray.DynamicVector(C.traits.eltype)
-                        ].new(alloc, qvlhs:cols())
-=======
-                            dvector.DynamicVector(C.eltype)
                         ].new(A, qvlhs:cols())
->>>>>>> 20c0ef82
                     )
                     for j = 0, qvlhs:cols() do
                         lhs(j) = qvlhs(i, j)
@@ -696,23 +621,14 @@
                 halfmomq = halfmomq
             }
         )
-<<<<<<< HEAD
-
-    thread.parfor(alloc, qrange, lambda)    
-
+
+    for i in qrange do
+        half(i)
+    end
     var halfmom = [darray.DynamicMatrix(C.traits.eltype)].zeros(
-                                                        alloc,
+                                                        A,
                                                         {testb:nspacedof(),
                                                         testb:nvelocitydof()}
-=======
-    for i in qrange do
-        half(i)
-    end
-    var halfmom = [dmatrix.DynamicMatrix(C.eltype)].zeros(
-                                                        A,
-                                                        testb:nspacedof(),
-                                                        testb:nvelocitydof()
->>>>>>> 20c0ef82
                                                     )
 
     matrix.gemm([C.traits.eltype](1), &testb.space, &halfmomq, [C.traits.eltype](0), &halfmom)
@@ -723,7 +639,7 @@
 local PrepareInput = terralib.memoize(function(T, I)
     local Alloc = alloc.Allocator
     local terra prepare_input(
-        alloc: Alloc,
+        A: Alloc,
         -- Dimension of test space and the result arrays
         ntestx: int32,
         ntestv: int32,
@@ -755,7 +671,7 @@
         trial_powers: &I
     )
         var testbasis = [TensorBasis(dual.DualNumber(T))].frombuffer(
-                                                            alloc,
+                                                            A,
                                                             true,
                                                             ntestx,
                                                             nqx,
@@ -767,7 +683,7 @@
                                                             test_powers
                                                         )
         var trialbasis = [TensorBasis(dual.DualNumber(T))].frombuffer(
-                                                            alloc,
+                                                            A,
                                                             false,
                                                             nqx,
                                                             ntrialx,
@@ -780,7 +696,7 @@
                                                         )
 
         var normal = [darray.DynamicMatrix(dual.DualNumber(T))].zeros(
-                                                                    alloc,
+                                                                    A,
                                                                     {nqx,
                                                                      VDIM}
                                                                 )
@@ -808,7 +724,7 @@
         -- representation is in matrix form with the spatial dof as row and the
         -- velocity dof as column indices.
         var xvlhs = [darray.DynamicMatrix(dual.DualNumber(T))].new(
-                                                                    alloc,
+                                                                    A,
                                                                     {ntrialx,
                                                                      ntrialv}
                                                                 )
@@ -836,29 +752,6 @@
         end
     )
 
-<<<<<<< HEAD
-    local DefaultAlloc = alloc.DefaultAllocator()
-    local alloc = symbol(DefaultAlloc)
-    local data = symbol(prepare_input.type.returntype)
-    local transform = symbol(Transform)
-    local refdata = {}
-    for i = 1, #data.type.entries do
-        refdata[i] = `&[data].["_" .. tostring(i - 1)]
-    end
-    local resval = symbol(&T)
-    local restng = symbol(&T)
-    local terra impl([sym], [resval], [restng], [cap])
-        var [alloc]
-        var [data] = prepare_input(&[alloc], [sym])
-        var [transform] = [Transform] {[cap]}
-        var res = nonlinear_maxwellian_inflow(&[alloc], [refdata], &[transform])
-        var count = 0
-        for i = 0, [res]:rows() do
-            for j = 0, [res]:cols() do
-                [ resval ][ count ] = res(i, j).val
-                [ restng ][ count ] = res(i, j).tng
-                count = count + 1
-=======
     local terra impl([sym], resval: &T, restng: &T, [cap])
         var default: alloc.DefaultAllocator()
         var testbasis, trialbasis, xvlhs, normal = (
@@ -881,7 +774,6 @@
                 resval[idx] = res(i, j).val
                 restng[idx] = res(i, j).tng
                 idx = idx + 1
->>>>>>> 20c0ef82
             end
         end
     end
