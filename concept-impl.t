-- SPDX-FileCopyrightText: 2024 René Hiemstra <rrhiemstar@gmail.com>
-- SPDX-FileCopyrightText: 2024 Torsten Keßler <t.kessler@posteo.de>
--
-- SPDX-License-Identifier: MIT

local fun = require("fun")

local function gettag(name)
    return setmetatable(
        {},
        {__tostring = function() return name end}
    )
end

local traittag = gettag("TraitTag")
local methodtag = gettag("MethodTag")

local function isconcept(C)
    return terralib.types.istype(C) and C:isstruct() and C.type == "concept"
end

local function isempty(tab)
    return rawequal(next(tab), nil)
end

local function iscollection(C)
    return (
        isconcept(C)
        and isempty(C.methods)
        and isempty(C.metamethods)
        and isempty(C.traits)
        and #C.entries == 0
    )
end

local function isrefprimitive(T)
    assert(terralib.types.istype(T))
    if T:ispointer() then
        return isrefprimitive(T.type)
    else
        return T:isprimitive()
    end
end

local is_specialized_over
-- Checks if T satifies a concept C if T is concrete type.
-- Checks if T is more specialized than C if T is a concept.
local function check(C, T, verbose)
    verbose = verbose == nil and false or verbose
    assert(isconcept(C))
    assert(terralib.types.istype(T))
    -- Quick exit if you check the concept against itsself. This is useful
    -- if the concept refers to itsself in a method declaration
    if C == T then
        return true
    end
    -- Primitive types don't have methods, so they have to appear in the
    -- friends table. Otherwise, they don't satisfy the concept.
    if isrefprimitive(T) then
        for F, _ in pairs(C.friends) do
            if is_specialized_over(T, F) then
                return true
            end
        end
        error(
            (
                "Concept %s is not satisfied by primitive type %s"
            ):format(tostring(C), tostring(T))
        )
    -- For concepts, T.friends has to be a subset of C.friends
    elseif isconcept(T) then
        for F, _ in pairs(T.friends) do
            assert(C.friends[F],
            (
                "Concept %s requires type %s as friend but that was not found"
                .. "in %s"
            ):format(tostring(T), tostring(F), tostring(C))
            )
        end
    elseif iscollection(C) then
        assert(C.friends[T],
            (
                "Concept %s does not have friend %s"
            ):format(tostring(C), tostring(T))
        )
    end
    -- From this point onwards, we assume that T is a struct
    -- and not a primitive type
    assert(T:isstruct())

    for trait, value in pairs(C.traits) do
        assert(
            T.traits[trait] ~= nil,
            (
                "Concept %s requires trait %s but that was not found for %s"
            ):format(tostring(C), trait, tostring(T))
        )
        if value ~= traittag then
            assert(
                T.traits[trait] == value,
                (
                    "Concept %s requires value %s for trait %s but found %s"
                ):format(
                    tostring(C),
                    tostring(value),
                    tostring(trait),
                    tostring(T.traits[trait])
                )
            )
        end
    end

    local function isrefself(T, S)
        assert(terralib.types.istype(S))
        if S:ispointer(S) then
            return isrefself(T, S.type)
        else
            return S == T
        end
    end

    local function check_sig(Csig, Tsig)
        local function go(Csig, Tsig)
            assert(
                #Csig.parameters == #Tsig.parameters,
                "Cannot compare signatures\n" ..
                tostring(Csig) .. "\n" ..
                tostring(Tsig)
            )
            -- Skip self argument
            for i = 2, #Csig.parameters do
                local Carg = Csig.parameters[i]
                local Targ = Tsig.parameters[i]
                assert(
                    -- We skip the concept check if the signature contains
                    -- a reference to the current type on which we check
                    -- the concept. Otherwise, we trigger an infinite recursion.
                    isrefself(T, Targ) or is_specialized_over(Targ, Carg),
                    (
                        "%s is not specialized over %s in slot %d " ..
                        "of signatures\n%s\n%s"
                    ):format(
                        tostring(Targ),
                        tostring(Carg),
                        i,
                        tostring(Csig),
                        tostring(Tsig)
                    )
                )
            end
            -- We don't check the return type as we have no control over it
            -- during the method dispatch.
            return true
        end
        local ok, ret = pcall(
            function(Csig, Tsig) return go(Csig, Tsig) end, Csig, Tsig
        )
        if verbose then
            print(ret)
        end
        return ok and ret
    end

    local function check_method(method, ref_sig)
<<<<<<< HEAD
        local conceptfun = C.methods[method]
        local typefun = T.methods[method]
        if typefun then
            if conceptfun ~= methodtag then
                if terralib.isoverloadedfunction(typefun) then
                    for _,f in ipairs(typefun.definitions) do
                        if check_sig(ref_sig, f.type) then
                            return true
                        end
					end
                    return false
                else
                    return check_sig(ref_sig, typefun.type)
                end
            end
=======
        local conceptfun, typefun = C.methods[method], T.methods[method]
        --early exit if method does not exist
        if not typefun then
            return false
        end
        --quick check for methodtag
        if conceptfun == methodtag then
>>>>>>> b44e91e3
            return true
        end
        --if we get to here then we exit with an error if we have a macro
        --since we cannot check for its signature 
        if terralib.ismacro(typefun) then
            error("TypeCheckError: cannot typecheck a macro.")
        end
        --otherwise, check if right implementation exists for an
        --overloaded function
        if terralib.isoverloadedfunction(typefun) then
            for _,f in ipairs(typefun.definitions) do
                if check_sig(ref_sig, f.type) then
                    return true
                end
            end
            return false
        end
        --standard check
        return check_sig(ref_sig, typefun.type)
    end

    local function check_template(method, ref_sig)
        if T.templates and T.templates[method] then
            local methods = T.templates[method].methods
            local res = fun.any(
                function(func)
                    local sig = func.type
                    return check_sig(ref_sig, sig)
    			end,
    			fun.map(function(k, v) return k:signature() end, methods)
    		)
            return res
        else
            return false
        end
    end

    local res = fun.all(
        function(method, func)
            local ref_sig = func.type
            assert(
                check_method(method, ref_sig) or check_template(method, ref_sig),
                (
                    "Concept %s requires the method %s " ..
                    "but that was not found for %s"
                ):format(tostring(C), method, tostring(T))
            )
            return true
        end,
        C.methods
    )
    for method, _ in pairs(C.metamethods) do
        assert(
            T.metamethods[method],
            (
                "Concept %s requires metamethod %s but that was not found for %s"
            ):format(tostring(C), method, tostring(T))
        )
    end

    assert(#C.entries <= #T.entries,
        (
            "Need at least %d entries in struct but only %d given."
        ):format(#C.entries, #T.entries)
    )
    for _, ref_entry in pairs(C.entries) do
        local ref_name = ref_entry.field
        local ref_type = ref_entry.type
        local has_entry = false
        for _, entry in pairs(T.entries) do
            local name = entry.field
            local type = entry.type
            if name == ref_name then
                assert(is_specialized_over(type, ref_type),
                    (
                        "Concept %s requires entry named %s to satisfy %s " ..
                        "but found %s"
                    ):format(
                        tostring(C),
                        name,
                        tostring(ref_type),
                        tostring(type)
                    )
                )
                has_entry = true
                break
            end
        end
        assert(
            has_entry,
            (
                "Concept %s requires entry named %s " ..
                "but that was not found for %s"
            ):format(tostring(C), ref_name, tostring(T))
        )
    end
    return true
end

local function Base(C, custom_check)
    assert(
        terralib.types.istype(C) and C:isstruct(),
        "Only a struct can be turned into a concept"
    )
    -- custom_check = custom_check or check
    C.friends = terralib.newlist()
    C.traits = terralib.newlist()
    C.type = "concept"
    C.check = custom_check or check
    local mt = getmetatable(C)
    function mt:__call(T, verbose)
        verbose = verbose == nil and false or verbose
        local ok, ret = pcall(function(S) return self:check(S, verbose) end, T)
        -- ret returns a string with an error message ithat indicates the
        -- reason for a failed comparison. Useful for debugging.
        if verbose then
            print(ret)
        end
        return ok and ret
    end

    function C:inherit(D)
        for _, entry in pairs(D.entries) do
            C.entries:insert(entry)
        end
        for _, tab in pairs({"friends", "methods", "metamethods", "traits"}) do
            for k, v in pairs(D[tab]) do
                C[tab][k] = v
            end
        end
    end

    function C:addmethod(name, sig)
        self.methods[name] = sig or methodtag
    end

    function C:addmetamethod(name)
        self.metamethods[name] = methodtag
    end

    function C:addtrait(name, val)
        self.traits[name] = val or traittag
    end

    function C:addentry(name, typ)
        self.entries:insert({field = name, type = typ})
    end

    function C:addfriend(typ)
        self.friends[typ] = true
    end
end

local struct Any(Base) {}

function is_specialized_over(C1, C2)
	for _, C in pairs({C1, C2}) do
		assert(terralib.types.istype(C),
			"Argument " .. tostring(C) .. " is not a terra type!")
	end
    -- Any other concept is more specialized than "Any".
    if C2 == Any then
        return true
    end
    -- "Any" cannot be more specialized than any other concept.
    if C1 == Any then
        return false
    end
	if C1:ispointer() and C2:ispointer() then
		return is_specialized_over(C1.type, C2.type)
	end
    if isconcept(C2) then
        return C2(C1)
    elseif not isconcept(C1) then
        -- Both arguments are concrete types, so we can simply test for equality
        return C1 == C2
    else
        -- C2 is a concrete type but C1 is a concept, so C1 can only be
        -- specialized if the friends table as only a single entry which is C2
        -- and all other tables are empty.
        local len = fun.foldl(
            function(acc, T) return acc + 1 end, 0, C1.friends
        )
        if len > 1 then
            return false
        else
            local F, _ = next(C1.friends)
            return F == C2
        end
    end
end

local newconcept = function(name)
    local C = terralib.types.newstruct(name)
    Base(C)
    return C
end

local struct Vararg {}
Base(Vararg, function(self, ...) return true end)

local Value = newconcept("Value")
Value.traits.value = traittag
--concept that carries a value, used to generate concept specialization
--with values (like integers or strings) rather that concepts.
local function ParametrizedValue(v)
	local C = newconcept(("Value(%s)"):format(tostring(v)))
	C.traits.value = v
	return C
end

return {
    Base = Base,
    newconcept = newconcept,
    isconcept = isconcept,
    is_specialized_over = is_specialized_over,
    Any = Any,
    Vararg = Vararg,
    Value = Value,
    ParametrizedValue = ParametrizedValue,
    traittag = traittag,
    methodtag = methodtag,
}<|MERGE_RESOLUTION|>--- conflicted
+++ resolved
@@ -162,23 +162,6 @@
     end
 
     local function check_method(method, ref_sig)
-<<<<<<< HEAD
-        local conceptfun = C.methods[method]
-        local typefun = T.methods[method]
-        if typefun then
-            if conceptfun ~= methodtag then
-                if terralib.isoverloadedfunction(typefun) then
-                    for _,f in ipairs(typefun.definitions) do
-                        if check_sig(ref_sig, f.type) then
-                            return true
-                        end
-					end
-                    return false
-                else
-                    return check_sig(ref_sig, typefun.type)
-                end
-            end
-=======
         local conceptfun, typefun = C.methods[method], T.methods[method]
         --early exit if method does not exist
         if not typefun then
@@ -186,7 +169,6 @@
         end
         --quick check for methodtag
         if conceptfun == methodtag then
->>>>>>> b44e91e3
             return true
         end
         --if we get to here then we exit with an error if we have a macro
