-- SPDX-FileCopyrightText: 2024 René Hiemstra <rrhiemstar@gmail.com>
-- SPDX-FileCopyrightText: 2024 Torsten Keßler <t.kessler@posteo.de>
--
-- SPDX-License-Identifier: MIT

local fun = require("fun")

local function gettag(name)
    return setmetatable(
        {},
        {__tostring = function() return name end}
    )
end

local traittag = gettag("TraitTag")
local methodtag = gettag("MethodTag")

local function isconcept(C)
    return terralib.types.istype(C) and C:isstruct() and C.type == "concept"
end

local function isempty(tab)
    return rawequal(next(tab), nil)
end

local function iscollection(C)
    return (
        isconcept(C)
        and isempty(C.methods)
        and isempty(C.metamethods)
        and isempty(C.traits)
        and #C.entries == 0
    )
end

local function isrefprimitive(T)
    assert(terralib.types.istype(T))
    if T:ispointer() then
        return isrefprimitive(T.type)
    else
        return T:isprimitive()
    end
end

local is_specialized_over
-- Checks if T satifies a concept C if T is concrete type.
-- Checks if T is more specialized than C if T is a concept.
local function check(C, T, verbose)
    verbose = verbose == nil and false or verbose
    assert(isconcept(C))
    assert(terralib.types.istype(T))
    -- Quick exit if you check the concept against itsself. This is useful
    -- if the concept refers to itsself in a method declaration
    if C == T then
        return true
    end
    -- Primitive types don't have methods, so they have to appear in the
    -- friends table. Otherwise, they don't satisfy the concept.
    if isrefprimitive(T) then
        for F, _ in pairs(C.friends) do
            if is_specialized_over(T, F) then
                return true
            end
        end
        error(
            (
                "Concept %s is not satisfied by primitive type %s"
            ):format(tostring(C), tostring(T))
        )
    -- For concepts, T.friends has to be a subset of C.friends
    elseif isconcept(T) then
        for F, _ in pairs(T.friends) do
            assert(C.friends[F],
            (
                "Concept %s requires type %s as friend but that was not found"
                .. "in %s"
            ):format(tostring(T), tostring(F), tostring(C))
            )
        end
    elseif iscollection(C) then
        assert(C.friends[T],
            (
                "Concept %s does not have friend %s"
            ):format(tostring(C), tostring(T))
        )
    end
    -- From this point onwards, we assume that T is a struct
    -- and not a primitive type
    assert(T:isstruct())

    for trait, value in pairs(C.traits) do
        assert(
            T.traits[trait] ~= nil,
            (
                "Concept %s requires trait %s but that was not found for %s"
            ):format(tostring(C), trait, tostring(T))
        )
        if value ~= traittag then
            assert(
                T.traits[trait] == value,
                (
                    "Concept %s requires value %s for trait %s but found %s"
                ):format(
                    tostring(C),
                    tostring(value),
                    tostring(trait),
                    tostring(T.traits[trait])
                )
            )
        end
    end

    local function isrefself(T, S)
        assert(terralib.types.istype(S))
        if S:ispointer(S) then
            return isrefself(T, S.type)
        else
            return S == T
        end
    end

    local function check_sig(Csig, Tsig)
        local function go(Csig, Tsig)
            assert(
                #Csig.parameters == #Tsig.parameters,
                "Cannot compare signatures\n" ..
                tostring(Csig) .. "\n" ..
                tostring(Tsig)
            )
            -- Skip self argument
            for i = 2, #Csig.parameters do
                local Carg = Csig.parameters[i]
                local Targ = Tsig.parameters[i]
                assert(
                    -- We skip the concept check if the signature contains
                    -- a reference to the current type on which we check
                    -- the concept. Otherwise, we trigger an infinite recursion.
                    isrefself(T, Targ) or is_specialized_over(Targ, Carg),
                    (
                        "%s is not specialized over %s in slot %d " ..
                        "of signatures\n%s\n%s"
                    ):format(
                        tostring(Targ),
                        tostring(Carg),
                        i,
                        tostring(Csig),
                        tostring(Tsig)
                    )
                )
            end
            -- We don't check the return type as we have no control over it
            -- during the method dispatch.
            return true
        end
        local ok, ret = pcall(
            function(Csig, Tsig) return go(Csig, Tsig) end, Csig, Tsig
        )
        if verbose then
            print(ret)
        end
        return ok and ret
    end

    local function check_method(method, ref_sig)
        local func = C.methods[method]
        if T.methods[method] then
            if func ~= methodtag then
                local sig = T.methods[method].type
                return check_sig(ref_sig, sig)
            end
            return true
        else
            return false
        end
    end

    local function check_template(method, ref_sig)
        if T.templates and T.templates[method] then
            local methods = T.templates[method].methods
            local res = fun.any(
                function(func)
                    local sig = func.type
                    return check_sig(ref_sig, sig)
    			end,
    			fun.map(function(k, v) return k:signature() end, methods)
    		)
            return res
        else
            return false
        end
    end

    local res = fun.all(
        function(method, func)
            local ref_sig = func.type
            assert(
                check_method(method, ref_sig) or check_template(method, ref_sig),
                (
                    "Concept %s requires the method %s " ..
                    "but that was not found for %s"
                ):format(tostring(C), method, tostring(T))
            )
            return true
        end,
        C.methods
    )
    for method, _ in pairs(C.metamethods) do
        assert(
            T.metamethods[method],
            (
                "Concept %s requires metamethod %s but that was not found for %s"
            ):format(tostring(C), method, tostring(T))
        )
    end

    assert(#C.entries <= #T.entries,
        (
            "Need at least %d entries in struct but only %d given."
        ):format(#C.entries, #T.entries)
    )
    for _, ref_entry in pairs(C.entries) do
        local ref_name = ref_entry.field
        local ref_type = ref_entry.type
        local has_entry = false
        for _, entry in pairs(T.entries) do
            local name = entry.field
            local type = entry.type
            if name == ref_name then
                assert(is_specialized_over(type, ref_type),
                    (
                        "Concept %s requires entry named %s to satisfy %s " ..
                        "but found %s"
                    ):format(
                        tostring(C),
                        name,
                        tostring(ref_type),
                        tostring(type)
                    )
                )
                has_entry = true
                break
            end
        end
        assert(
            has_entry,
            (
                "Concept %s requires entry named %s " ..
                "but that was not found for %s"
            ):format(tostring(C), ref_name, tostring(T))
        )
    end
    return true
end

local function Base(C, custom_check)
    assert(
        terralib.types.istype(C) and C:isstruct(),
        "Only a struct can be turned into a concept"
    )
    -- custom_check = custom_check or check
    C.friends = terralib.newlist()
    C.traits = terralib.newlist()
    C.type = "concept"
    C.check = custom_check or check
    local mt = getmetatable(C)
    function mt:__call(T, verbose)
        verbose = verbose == nil and false or verbose
        local ok, ret = pcall(function(S) return self:check(S, verbose) end, T)
        -- ret returns a string with an error message ithat indicates the
        -- reason for a failed comparison. Useful for debugging.
        if verbose then
            print(ret)
        end
        return ok and ret
    end

    function C:inherit(D)
        for _, entry in pairs(D.entries) do
            C.entries:insert(entry)
        end
        for _, tab in pairs({"friends", "methods", "metamethods", "traits"}) do
            for k, v in pairs(D[tab]) do
                C[tab][k] = v
            end
        end
    end
<<<<<<< HEAD
=======

    function C:addmethod(name, sig)
        self.methods[name] = sig or methodtag
    end

    function C:addmetamethod(name)
        self.metamethods[name] = methodtag
    end

    function C:addtrait(name, val)
        self.traits[name] = val or traittag
    end

    function C:addentry(name, typ)
        self.entries:insert({field = name, type = typ})
    end

    function C:addfriend(typ)
        self.friends[typ] = true
    end
>>>>>>> e227b003
end

local struct Any(Base) {}

function is_specialized_over(C1, C2)
	for _, C in pairs({C1, C2}) do
		assert(terralib.types.istype(C),
			"Argument " .. tostring(C) .. " is not a terra type!")
	end
    -- Any other concept is more specialized than "Any".
    if C2 == Any then
        return true
    end
    -- "Any" cannot be more specialized than any other concept.
    if C1 == Any then
        return false
    end
	if C1:ispointer() and C2:ispointer() then
		return is_specialized_over(C1.type, C2.type)
	end
    if isconcept(C2) then
        return C2(C1)
    elseif not isconcept(C1) then
        -- Both arguments are concrete types, so we can simply test for equality
        return C1 == C2
    else
        -- C2 is a concrete type but C1 is a concept, so C1 can only be
        -- specialized if the friends table as only a single entry which is C2
        -- and all other tables are empty.
        local len = fun.foldl(
            function(acc, T) return acc + 1 end, 0, C1.friends
        )
        if len > 1 then
            return false
        else
            local F, _ = next(C1.friends)
            return F == C2
        end
    end
end

<<<<<<< HEAD
local struct Vararg {}
Base(Vararg, function(self, ...) return true end)

local M = {
    Base = Base,
    isconcept = isconcept,
    methodtag = methodtag,
    traittag = traittag,
    is_specialized_over = is_specialized_over,
    Any = Any,
    Vararg = Vararg,
}

M.Bool = terralib.types.newstruct("Bool")
Base(M.Bool)
M.Bool.friends[bool] = true

M.RawString = terralib.types.newstruct("RawString")
Base(M.RawString)
M.RawString.friends[rawstring] = true

M.Float = terralib.types.newstruct("Float")
Base(M.Float)
struct M.Float(Base) {}
for suffix, T in pairs({["32"] = float, ["64"] = double}) do
	local name = "Float" .. suffix
	M[name] = terralib.types.newstruct(name)
    Base(M[name])
	M[name].friends[T] = true
	M.Float.friends[T] = true
=======
local newconcept = function(name)
    local C = terralib.types.newstruct(name)
    Base(C)
    return C
end

local struct Vararg {}
Base(Vararg, function(self, ...) return true end)


local Bool = newconcept("Bool")
Bool:addfriend(bool)

local RawString = newconcept("RawString")
RawString:addfriend(rawstring)

local Float = newconcept("Float")
local F = {}
for suffix, T in pairs({["32"] = float, ["64"] = double}) do
	local name = "Float" .. suffix
	F[name] = newconcept(name)
    F[name]:addfriend(T)
    Float:addfriend(T)
>>>>>>> e227b003
end

local I = {}
for _, prefix in pairs({"", "u"}) do
	local cname = prefix:upper() .. "Integer"
<<<<<<< HEAD
	M[cname] = terralib.types.newstruct(cname)
    Base(M[cname])
=======
	I[cname] = newconcept(cname)
>>>>>>> e227b003
	for _, suffix in pairs({8, 16, 32, 64}) do
		local name = prefix:upper() .. "Int" .. tostring(suffix)
		local terra_name = prefix .. "int" .. tostring(suffix)
		-- Terra primitive types are global lua variables
		local T = _G[terra_name] 
<<<<<<< HEAD
		M[name] = terralib.types.newstruct(name)
        Base(M[name])
		M[name].friends[T] = true
		M[cname].friends[T] = true
=======
		I[name] = newconcept(name)
		I[name]:addfriend(T)
		I[cname]:addfriend(T)
>>>>>>> e227b003
	end
end

local function append_friends(C, D)
    for k, v in pairs(D.friends) do
        C.friends[k] = v
    end
<<<<<<< HEAD
end

M.Integral = terralib.types.newstruct("Integral")
Base(M.Integral)
for _, C in pairs({M.Integer, M.UInteger}) do
    append_friends(M.Integral, C)
end

M.Real = terralib.types.newstruct("Real")
Base(M.Real)
for _, C in pairs({M.Float, M.Integer}) do
    append_friends(M.Real, C)
end

M.Number = terralib.types.newstruct("Number")
Base(M.Number)
for _, C in pairs({M.Float, M.Integer, M.UInteger}) do
    append_friends(M.Number, C)
end

M.BLASNumber = terralib.types.newstruct("BLASNumber")
Base(M.BLASNumber)
for _, T in pairs({float, double}) do
    M.BLASNumber.friends[T] = true
end

M.Primitive = terralib.types.newstruct("Primitive")
Base(M.Primitive)
for _, C in pairs({M.Integer, M.UInteger, M.Bool, M.Float}) do
	append_friends(M.Primitive, C)
=======
end

local Integral = newconcept("Integral")
for _, C in pairs({I.Integer, I.UInteger}) do
    append_friends(Integral, C)
end

local Real = newconcept("Real")
for _, C in pairs({Float, I.Integer}) do
    append_friends(Real, C)
end

local Number = newconcept("Number")
for _, C in pairs({Float, I.Integer, I.UInteger}) do
    append_friends(Number, C)
end

local BLASNumber = newconcept("BLASNumber")
BLASNumber:addfriend(float)
BLASNumber:addfriend(double)

local Primitive = newconcept("Primitive")
for _, C in pairs({I.Integer, I.UInteger, Bool, Float}) do
	append_friends(Primitive, C)
>>>>>>> e227b003
end

return {
    Base = Base,
    isconcept = isconcept,
    newconcept = newconcept,
    methodtag = methodtag,
    traittag = traittag,
    is_specialized_over = is_specialized_over,
    Any = Any,
    Vararg = Vararg,
    Bool = Bool,
    RawString = RawString,
    Float = Float,
    Float32 = F.Float32,
    Float64 = F.Float64,
    Integer = I.Integer,
    UInteger = I.UInteger,
    Int8 = I.Int8,
    Int16 = I.Int16,
    Int32 = I.Int32,
    Int64 = I.Int64,
    UInt8 = I.UInt8,
    UInt16 = I.UInt16,
    UInt32 = I.UInt32,
    UInt64 = I.UInt64,
    Integral = Integral,
    Real = Real,
    BLASNumber = BLASNumber,
    Number = Number,
    Primitive = Primitive,
}<|MERGE_RESOLUTION|>--- conflicted
+++ resolved
@@ -284,8 +284,6 @@
             end
         end
     end
-<<<<<<< HEAD
-=======
 
     function C:addmethod(name, sig)
         self.methods[name] = sig or methodtag
@@ -306,7 +304,6 @@
     function C:addfriend(typ)
         self.friends[typ] = true
     end
->>>>>>> e227b003
 end
 
 local struct Any(Base) {}
@@ -348,38 +345,6 @@
     end
 end
 
-<<<<<<< HEAD
-local struct Vararg {}
-Base(Vararg, function(self, ...) return true end)
-
-local M = {
-    Base = Base,
-    isconcept = isconcept,
-    methodtag = methodtag,
-    traittag = traittag,
-    is_specialized_over = is_specialized_over,
-    Any = Any,
-    Vararg = Vararg,
-}
-
-M.Bool = terralib.types.newstruct("Bool")
-Base(M.Bool)
-M.Bool.friends[bool] = true
-
-M.RawString = terralib.types.newstruct("RawString")
-Base(M.RawString)
-M.RawString.friends[rawstring] = true
-
-M.Float = terralib.types.newstruct("Float")
-Base(M.Float)
-struct M.Float(Base) {}
-for suffix, T in pairs({["32"] = float, ["64"] = double}) do
-	local name = "Float" .. suffix
-	M[name] = terralib.types.newstruct(name)
-    Base(M[name])
-	M[name].friends[T] = true
-	M.Float.friends[T] = true
-=======
 local newconcept = function(name)
     local C = terralib.types.newstruct(name)
     Base(C)
@@ -403,33 +368,20 @@
 	F[name] = newconcept(name)
     F[name]:addfriend(T)
     Float:addfriend(T)
->>>>>>> e227b003
 end
 
 local I = {}
 for _, prefix in pairs({"", "u"}) do
 	local cname = prefix:upper() .. "Integer"
-<<<<<<< HEAD
-	M[cname] = terralib.types.newstruct(cname)
-    Base(M[cname])
-=======
 	I[cname] = newconcept(cname)
->>>>>>> e227b003
 	for _, suffix in pairs({8, 16, 32, 64}) do
 		local name = prefix:upper() .. "Int" .. tostring(suffix)
 		local terra_name = prefix .. "int" .. tostring(suffix)
 		-- Terra primitive types are global lua variables
 		local T = _G[terra_name] 
-<<<<<<< HEAD
-		M[name] = terralib.types.newstruct(name)
-        Base(M[name])
-		M[name].friends[T] = true
-		M[cname].friends[T] = true
-=======
 		I[name] = newconcept(name)
 		I[name]:addfriend(T)
 		I[cname]:addfriend(T)
->>>>>>> e227b003
 	end
 end
 
@@ -437,38 +389,6 @@
     for k, v in pairs(D.friends) do
         C.friends[k] = v
     end
-<<<<<<< HEAD
-end
-
-M.Integral = terralib.types.newstruct("Integral")
-Base(M.Integral)
-for _, C in pairs({M.Integer, M.UInteger}) do
-    append_friends(M.Integral, C)
-end
-
-M.Real = terralib.types.newstruct("Real")
-Base(M.Real)
-for _, C in pairs({M.Float, M.Integer}) do
-    append_friends(M.Real, C)
-end
-
-M.Number = terralib.types.newstruct("Number")
-Base(M.Number)
-for _, C in pairs({M.Float, M.Integer, M.UInteger}) do
-    append_friends(M.Number, C)
-end
-
-M.BLASNumber = terralib.types.newstruct("BLASNumber")
-Base(M.BLASNumber)
-for _, T in pairs({float, double}) do
-    M.BLASNumber.friends[T] = true
-end
-
-M.Primitive = terralib.types.newstruct("Primitive")
-Base(M.Primitive)
-for _, C in pairs({M.Integer, M.UInteger, M.Bool, M.Float}) do
-	append_friends(M.Primitive, C)
-=======
 end
 
 local Integral = newconcept("Integral")
@@ -493,7 +413,6 @@
 local Primitive = newconcept("Primitive")
 for _, C in pairs({I.Integer, I.UInteger, Bool, Float}) do
 	append_friends(Primitive, C)
->>>>>>> e227b003
 end
 
 return {
