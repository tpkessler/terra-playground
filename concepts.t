-- SPDX-FileCopyrightText: 2024 René Hiemstra <rrhiemstar@gmail.com>
-- SPDX-FileCopyrightText: 2024 Torsten Keßler <t.kessler@posteo.de>
--
-- SPDX-License-Identifier: MIT

import "terraform"

local impl = require("concept-impl")
local para = require("concept-parametrized")

local Base = impl.Base
local newconcept = impl.newconcept
local isconcept = impl.isconcept
local Any = impl.Any
local Value = impl.Value
local ParametrizedValue = impl.ParametrizedValue
local Vararg = impl.Vararg
local methodtag = impl.methodtag
local traittag = impl.traittag
local is_specialized_over = impl.is_specialized_over

local parametrizedconcept = para.parametrizedconcept
local isparametrizedconcept = para.isparametrizedconcept

--traits for primitive types
bool.traits      = {isbool    = true, isprimitive = true}
rawstring.traits = {isstring  = true, isprimitive = true}
--floats
float.traits     = {isfloat   = true, isblasfloat = true, isprimitive = true}
double.traits    = {isfloat   = true, isblasfloat = true, isprimitive = true}
--signed integers
int8.traits      = {isinteger = true, isprimitive = true}
int16.traits     = {isinteger = true, isprimitive = true}
int32.traits     = {isinteger = true, isprimitive = true}
int64.traits     = {isinteger = true, isprimitive = true}
--signed integers
int8.traits      = {isinteger = true, issigned = true, isprimitive = true}
int16.traits     = {isinteger = true, issigned = true, isprimitive = true}
int32.traits     = {isinteger = true, issigned = true, isprimitive = true}
int64.traits     = {isinteger = true, issigned = true, isprimitive = true}
--unsigned integers
uint8.traits     = {isinteger = true, issigned = false, isprimitive = true}
uint16.traits    = {isinteger = true, issigned = false, isprimitive = true}
uint32.traits    = {isinteger = true, issigned = false, isprimitive = true}
uint64.traits    = {isinteger = true, issigned = false, isprimitive = true}

--these traits are used to construct the concept hierarchies of
--real and complex numbers implemented below

local concept Bool
    Self.traits.isbool = true
end

local concept String
    Self.traits.isstring = true
end

local concept Float
    Self.traits.isfloat = true
end

local concept NFloat
    Self:inherit(Float)
    Self.traits.precision = traittag
end

local concept Integer
    Self.traits.isinteger = true
end

local concept SignedInteger
    Self:inherit(Integer)
    Self.traits.issigned = true
end

local concept UnsignedInteger
    Self:inherit(Integer)
    Self.traits.issigned = false
end

local Real = newconcept("Real")
Real:addfriend(Integer)
Real:addfriend(Float)

local concept ComplexOverField(T) where {T : Real}
    Self.traits.eltype = T
    Self.traits.iscomplex = true
end

local Complex = ComplexOverField(Real)

local Number = newconcept("Number")
Number:addfriend(Real)
Number:addfriend(Complex)

local concept Primitive
    Self.traits.isprimitive = true
end

local concept BLASFloat
    Self:inherit(Float)
    Self.traits.isblasfloat = true
end

local BLASComplexFloat = ComplexOverField(BLASFloat)

local BLASNumber = newconcept("BLASNumber")
BLASNumber:addfriend(BLASFloat)
BLASNumber:addfriend(BLASComplexFloat)

local concept Iterator
    Self.methods.getvalue = methodtag
    Self.methods.next = methodtag
    Self.methods.isvalid = methodtag
end

local concept Range
    Self.methods.getiterator = {&Self} -> {Iterator}
end

local concept Stack(T) where {T}
    Self.traits.eltype = traittag
    Self.methods.get  = {&Self, Integer} -> T
    Self.methods.set  = {&Self, Integer, T} -> {}
    Self.methods.size = {&Self} -> Integer
end

local concept DStack(T) where {T}
    Self:inherit(Stack(T))
    Self.methods.push     = {&Self, T} -> {}
    Self.methods.pop      = {&Self} -> T
    Self.methods.capacity = {&Self} -> Integer
end

local concept Vector(T) where {T}
    local S = Stack(T)
    Self:inherit(S)
    Self.methods.fill  = {&Self, T} -> {}
    Self.methods.copy = {&Self, &S} -> {}
    Self.methods.swap = {&Self, &S} -> {}
end

concept Vector(T) where {T : Number}
    local S = Stack(T)
    Self.methods.scal = {&Self, T} -> {}
    Self.methods.axpy = {&Self, T, &S} -> {}
    Self.methods.dot  = {&Self, &S} -> {T}
    Self.methods.sum  = {&Self} -> T
end

concept Vector(T) where {T : Float}
    Self.methods.norm = {&Self} -> {T}
end

local concept ContiguousVector(T) where {T}
    Self:inherit(Vector(T))
    Self.methods.getbuffer = {&Self} -> {Integer, &T}
end

local concept BLASVector(T) where {T : BLASNumber}
    Self:inherit(ContiguousVector(T))
    Self.methods.getblasinfo = {&Self} -> {Integer, BLASNumber, Integer}
end

local concept MatrixStack(T) where {T}
    Self.methods.size = {&Self, Integer} -> Integer
    Self.methods.get = {&Self, Integer, Integer} -> {T}
    Self.methods.set = {&Self, Integer, Integer, T} -> {}
end

local concept Operator(T) where {T}
    --Self.methods.rows = {&Self} -> Integer
    --Self.methods.cols = {&Self} -> Integer
    Self.methods.apply = {&Self, Bool, T, &Vector(T), T, &Vector(T)} -> {}
end

local concept Matrix(T) where {T}
<<<<<<< HEAD
    local S = MatrixStack(T)
    Self:inherit(S)
    --Self:inherit(Operator(T))
    --Self.methods.fill = {&Self, T} -> {}
    --Self.methods.clear = {&Self} -> {}
    --Self.methods.copy = {&Self, Bool, &Self} -> {}
    --Self.methods.swap = {&Self, Bool, &Self} -> {}
    --Self.methods.scal = {&Self, T} -> {}
   -- Self.methods.axpy = {&Self, T, Bool, &Self} -> {}
    --Self.methods.dot = {&Self, Bool, &Self} -> Number
    --Self.methods.mul = {&Self, T, T, Bool, &Self, Bool, &Self} -> {}
end

local concept BLASMatrix(T) where {T : BLASNumber}
    Self:inherit(Matrix(T))
    Self.methods.getblasdenseinfo = {&Self} -> {Integer, Integer, &T, Integer}
=======
    Self:inherit(Operator(T))
    Self.methods.set = {&Self, Integer, Integer, T} -> {}
    Self.methods.get = {&Self, Integer, Integer} -> {T}

    Self.methods.fill = {&Self, T} -> {}
    Self.methods.clear = {&Self} -> {}
    Self.methods.copy = {&Self, Bool, &Self} -> {}
    Self.methods.swap = {&Self, Bool, &Self} -> {}

    Self.methods.scal = {&Self, T} -> {}
    Self.methods.axpy = {&Self, T, Bool, &Self} -> {}
    Self.methods.dot = {&Self, Bool, &Self} -> Number
>>>>>>> 6e488322
end

local concept Transpose(M) where {M : Matrix(Any)}
    Self:inherit(M)
    Self.traits.istransposed = true
end

local concept Factorization(T) where {T}
    Self:inherit(Operator(T))
    Self.methods.factorize = {&Self} -> {}
    Self.methods.solve = {&Self, Bool, &Vector(T)} -> {}
end

local concept Packed
    Self.traits.eltype = traittag
    Self.traits.Rows = traittag
    Self.traits.Cols = traittag
end

local concept SparsePacked(T) where {T}
    Self:inherit(Packed)
    Self.traits.eltype = T
    Self.traits.issparse = traittag
end

local concept DensePacked(T) where {T}
    Self:inherit(Packed)
    Self.traits.eltype = T
    Self.traits.isdense = traittag
end


return {
    Base = Base,
    isconcept = isconcept,
    newconcept = newconcept,
    methodtag = methodtag,
    traittag = traittag,
    is_specialized_over = is_specialized_over,
    parametrizedconcept = parametrizedconcept,
    isparametrizedconcept = isparametrizedconcept,
    Any = Any,
    Vararg = Vararg,
    Value = Value,
    ParametrizedValue = ParametrizedValue,
    Primitive = Primitive,
    Bool = Bool,
    String = String,
    Float = Float,
    NFloat = NFloat,
    Integer = Integer,
    SignedInteger = SignedInteger,
    UnsignedInteger = UnsignedInteger,
    Real = Real,
    Complex = Complex,
    ComplexOverField = ComplexOverField,
    Number = Number,
    BLASFloat = BLASFloat,
    BLASNumber = BLASNumber,
    Iterator = Iterator,
    Range = Range,
    Stack = Stack,
    DStack = DStack,
    Vector = Vector,
    ContiguousVector = ContiguousVector,
    BLASVector = BLASVector,
    MatrixStack = MatrixStack,
    Operator = Operator,
    Matrix = Matrix,
<<<<<<< HEAD
    Transpose = Transpose,
    BLASMatrix = BLASMatrix,
    Factorization = Factorization
=======
    BLASDenseMatrix = BLASDenseMatrix,
    Factorization = Factorization,
    Packed = Packed,
    SparsePacked = SparsePacked,
    DensePacked = DensePacked,
>>>>>>> 6e488322
}<|MERGE_RESOLUTION|>--- conflicted
+++ resolved
@@ -175,37 +175,25 @@
 end
 
 local concept Matrix(T) where {T}
-<<<<<<< HEAD
     local S = MatrixStack(T)
     Self:inherit(S)
-    --Self:inherit(Operator(T))
+
+    --Self.methods.set = {&Self, Integer, Integer, T} -> {}
+    --Self.methods.get = {&Self, Integer, Integer} -> {T}
+
     --Self.methods.fill = {&Self, T} -> {}
     --Self.methods.clear = {&Self} -> {}
     --Self.methods.copy = {&Self, Bool, &Self} -> {}
     --Self.methods.swap = {&Self, Bool, &Self} -> {}
+
     --Self.methods.scal = {&Self, T} -> {}
-   -- Self.methods.axpy = {&Self, T, Bool, &Self} -> {}
+    --Self.methods.axpy = {&Self, T, Bool, &Self} -> {}
     --Self.methods.dot = {&Self, Bool, &Self} -> Number
-    --Self.methods.mul = {&Self, T, T, Bool, &Self, Bool, &Self} -> {}
 end
 
 local concept BLASMatrix(T) where {T : BLASNumber}
     Self:inherit(Matrix(T))
     Self.methods.getblasdenseinfo = {&Self} -> {Integer, Integer, &T, Integer}
-=======
-    Self:inherit(Operator(T))
-    Self.methods.set = {&Self, Integer, Integer, T} -> {}
-    Self.methods.get = {&Self, Integer, Integer} -> {T}
-
-    Self.methods.fill = {&Self, T} -> {}
-    Self.methods.clear = {&Self} -> {}
-    Self.methods.copy = {&Self, Bool, &Self} -> {}
-    Self.methods.swap = {&Self, Bool, &Self} -> {}
-
-    Self.methods.scal = {&Self, T} -> {}
-    Self.methods.axpy = {&Self, T, Bool, &Self} -> {}
-    Self.methods.dot = {&Self, Bool, &Self} -> Number
->>>>>>> 6e488322
 end
 
 local concept Transpose(M) where {M : Matrix(Any)}
@@ -275,15 +263,11 @@
     MatrixStack = MatrixStack,
     Operator = Operator,
     Matrix = Matrix,
-<<<<<<< HEAD
     Transpose = Transpose,
     BLASMatrix = BLASMatrix,
-    Factorization = Factorization
-=======
+    Factorization = Factorization,
     BLASDenseMatrix = BLASDenseMatrix,
-    Factorization = Factorization,
     Packed = Packed,
     SparsePacked = SparsePacked,
     DensePacked = DensePacked,
->>>>>>> 6e488322
 }