-- SPDX-FileCopyrightText: 2024 René Hiemstra <rrhiemstar@gmail.com>
-- SPDX-FileCopyrightText: 2024 Torsten Keßler <t.kessler@posteo.de>
--
-- SPDX-License-Identifier: MIT

import "terraform"

local impl = require("concept-impl")
local para = require("concept-parametrized")

local Base = impl.Base
local newconcept = impl.newconcept
local isconcept = impl.isconcept
local Any = impl.Any
local Value = impl.Value
local ParametrizedValue = impl.ParametrizedValue
local Vararg = impl.Vararg
local methodtag = impl.methodtag
local traittag = impl.traittag
local is_specialized_over = impl.is_specialized_over

local parametrizedconcept = para.parametrizedconcept
local isparametrizedconcept = para.isparametrizedconcept

--traits for primitive types
bool.traits      = {isbool    = true, isprimitive = true}
rawstring.traits = {isstring  = true, isprimitive = true}
--floats
float.traits     = {isfloat   = true, isblasfloat = true, isprimitive = true}
double.traits    = {isfloat   = true, isblasfloat = true, isprimitive = true}
--signed integers
int8.traits      = {isinteger = true, isprimitive = true}
int16.traits     = {isinteger = true, isprimitive = true}
int32.traits     = {isinteger = true, isprimitive = true}
int64.traits     = {isinteger = true, isprimitive = true}
--signed integers
int8.traits      = {isinteger = true, issigned = true, isprimitive = true}
int16.traits     = {isinteger = true, issigned = true, isprimitive = true}
int32.traits     = {isinteger = true, issigned = true, isprimitive = true}
int64.traits     = {isinteger = true, issigned = true, isprimitive = true}
--unsigned integers
uint8.traits     = {isinteger = true, issigned = false, isprimitive = true}
uint16.traits    = {isinteger = true, issigned = false, isprimitive = true}
uint32.traits    = {isinteger = true, issigned = false, isprimitive = true}
uint64.traits    = {isinteger = true, issigned = false, isprimitive = true}

--these traits are used to construct the concept hierarchies of
--real and complex numbers implemented below

local concept Bool
    Self.traits.isbool = true
end

local concept String
    Self.traits.isstring = true
end

local concept Float
    Self.traits.isfloat = true
end

local concept NFloat
    Self:inherit(Float)
    Self.traits.precision = traittag
end

local concept Integer
    Self.traits.isinteger = true
end

local concept SignedInteger
    Self:inherit(Integer)
    Self.traits.issigned = true
end

local concept UnsignedInteger
    Self:inherit(Integer)
    Self.traits.issigned = false
end

local Real = newconcept("Real")
Real:addfriend(Integer)
Real:addfriend(Float)

local concept ComplexOverField(T) where {T : Real}
    Self.traits.eltype = T
    Self.traits.iscomplex = true
end

local Complex = ComplexOverField(Real)

local Number = newconcept("Number")
Number:addfriend(Real)
Number:addfriend(Complex)

<<<<<<< HEAD
local BLASReal = newconcept("BLASReal")
BLASReal:addfriend(float)
BLASReal:addfriend(double)

local BLASNumber = newconcept("BLASNumber")
for _, C in pairs({BLASReal}) do
    append_friends(BLASNumber, C)
end

=======
local concept Primitive
    Self.traits.isprimitive = true
end
>>>>>>> 74b218bb

local concept BLASFloat
    Self:inherit(Float)
    Self.traits.isblasfloat = true
end

<<<<<<< HEAD
local concept Iterator
    Self.methods.getvalue = methodtag
    Self.methods.next = methodtag
    Self.methods.isvalid = methodtag
end

local concept Range
    Self.methods.getiterator = {&Self} -> {Iterator}
end

local concept Stack(T) where {T}
    Self.traits.eltype = traittag
    Self.methods.get  = {&Self, Integral} -> T
    Self.methods.set  = {&Self, Integral, T} -> {}
    Self.methods.length = {&Self} -> Integral
=======
local BLASComplexFloat = ComplexOverField(BLASFloat)

local BLASNumber = newconcept("BLASNumber")
BLASNumber:addfriend(BLASFloat)
BLASNumber:addfriend(BLASComplexFloat)

local concept Stack(T) where {T}
    Self.traits.eltype = traittag
    Self.methods.get  = {&Self, Integer} -> T
    Self.methods.set  = {&Self, Integer, T} -> {}
    Self.methods.size = {&Self} -> Integer
>>>>>>> 74b218bb
end

local concept DStack(T) where {T}
    Self:inherit(Stack(T))
    Self.methods.push     = {&Self, T} -> {}
    Self.methods.pop      = {&Self} -> T
    Self.methods.capacity = {&Self} -> Integer
end

local concept Vector(T) where {T}
    local S = Stack(T)
    Self:inherit(S)
    Self.methods.fill  = {&Self, T} -> {}
    Self.methods.copy = {&Self, &S} -> {}
    Self.methods.swap = {&Self, &S} -> {}
end

concept Vector(T) where {T : Number}
    local S = Stack(T)
    Self.methods.scal = {&Self, T} -> {}
    Self.methods.axpy = {&Self, T, &S} -> {}
    Self.methods.dot  = {&Self, &S} -> {T}
    Self.methods.sum  = {&Self} -> T
end

concept Vector(T) where {T : Float}
    Self.methods.norm = {&Self} -> {T}
end

local concept ContiguousVector(T) where {T}
    Self:inherit(Vector(T))
    Self.methods.getbuffer = {&Self} -> {Integer, &T}
end

local concept BLASVector(T) where {T : BLASNumber}
    Self:inherit(ContiguousVector(T))
<<<<<<< HEAD
    Self.methods.getblasinfo = {&Self} -> {Integral, &T, Integral}
end

local concept Operator(T) where {T}
    Self.methods.rows = {&Self} -> Integral
    Self.methods.cols = {&Self} -> Integral
    Self.methods.apply = {&Self, T, &Vector(T), T, &Vector(T)} -> {}
end

local concept Stack2D(T) where {T}
    Self.methods.set = {&Self, Integral, Integral, T} -> {}
    Self.methods.get = {&Self, Integral, Integral} -> {T}
    Self.methods.size = {&Self, Integral} -> {Integral}
end
=======
    Self.methods.getblasinfo = {&Self} -> {Integer, BLASNumber, Integer}
end

local concept Operator(T) where {T}
    Self.methods.rows = {&Self} -> Integer
    Self.methods.cols = {&Self} -> Integer
    Self.methods.apply = {&Self, Bool, T, &Vector(T), T, &Vector(T)} -> {}
end

local concept Matrix(T) where {T}
    Self:inherit(Operator(T))
    Self.methods.set = {&Self, Integer, Integer, T} -> {}
    Self.methods.get = {&Self, Integer, Integer} -> {T}
>>>>>>> 74b218bb

local concept Matrix(T) where {T}
    local S = Stack2D(T)
    Self:inherit(Operator(T))
    Self:inherit(S)
    Self.methods.mul = {&Self, T, T, &S, &S} -> {}
end

local concept BLASDenseMatrix(T) where {T : BLASNumber}
    Self:inherit(Matrix(T))
    Self.methods.getblasdenseinfo = {&Self} -> {Integer, Integer, &BLASNumber, Integer}
end

local concept Transpose(M) where {M : Matrix(Any)}
    Self:inherit(M)
    Self.traits.istransposed = true
end

local concept Factorization(T) where {T}
    Self:inherit(Operator(T))
    Self.methods.factorize = {&Self} -> {}
    Self.methods.solve = {&Self, Bool, &Vector(T)} -> {}
end

return {
    Base = Base,
    isconcept = isconcept,
    newconcept = newconcept,
    methodtag = methodtag,
    traittag = traittag,
    is_specialized_over = is_specialized_over,
    parametrizedconcept = parametrizedconcept,
    isparametrizedconcept = isparametrizedconcept,
    Any = Any,
    Vararg = Vararg,
    Value = Value,
    ParametrizedValue = ParametrizedValue,
    Primitive = Primitive,
    Bool = Bool,
    String = String,
    Float = Float,
    NFloat = NFloat,
    Integer = Integer,
    SignedInteger = SignedInteger,
    UnsignedInteger = UnsignedInteger,
    Real = Real,
<<<<<<< HEAD
    BLASReal = BLASReal,
    BLASNumber = BLASNumber,
    Number = Number,
    Primitive = Primitive,
    Iterator = Iterator,
    Range = Range,
=======
    Complex = Complex,
    ComplexOverField = ComplexOverField,
    Number = Number,
    BLASFloat = BLASFloat,
    BLASNumber = BLASNumber,
>>>>>>> 74b218bb
    Stack = Stack,
    DStack = DStack,
    Vector = Vector,
    ContiguousVector = ContiguousVector,
    BLASVector = BLASVector,
    Stack2D = Stack2D,
    Operator = Operator,
    Matrix = Matrix,
    Transpose = Transpose,
    BLASDenseMatrix = BLASDenseMatrix,
    Factorization = Factorization
}<|MERGE_RESOLUTION|>--- conflicted
+++ resolved
@@ -93,28 +93,21 @@
 Number:addfriend(Real)
 Number:addfriend(Complex)
 
-<<<<<<< HEAD
-local BLASReal = newconcept("BLASReal")
-BLASReal:addfriend(float)
-BLASReal:addfriend(double)
-
-local BLASNumber = newconcept("BLASNumber")
-for _, C in pairs({BLASReal}) do
-    append_friends(BLASNumber, C)
-end
-
-=======
 local concept Primitive
     Self.traits.isprimitive = true
 end
->>>>>>> 74b218bb
 
 local concept BLASFloat
     Self:inherit(Float)
     Self.traits.isblasfloat = true
 end
 
-<<<<<<< HEAD
+local BLASComplexFloat = ComplexOverField(BLASFloat)
+
+local BLASNumber = newconcept("BLASNumber")
+BLASNumber:addfriend(BLASFloat)
+BLASNumber:addfriend(BLASComplexFloat)
+
 local concept Iterator
     Self.methods.getvalue = methodtag
     Self.methods.next = methodtag
@@ -124,25 +117,12 @@
 local concept Range
     Self.methods.getiterator = {&Self} -> {Iterator}
 end
-
-local concept Stack(T) where {T}
-    Self.traits.eltype = traittag
-    Self.methods.get  = {&Self, Integral} -> T
-    Self.methods.set  = {&Self, Integral, T} -> {}
-    Self.methods.length = {&Self} -> Integral
-=======
-local BLASComplexFloat = ComplexOverField(BLASFloat)
-
-local BLASNumber = newconcept("BLASNumber")
-BLASNumber:addfriend(BLASFloat)
-BLASNumber:addfriend(BLASComplexFloat)
 
 local concept Stack(T) where {T}
     Self.traits.eltype = traittag
     Self.methods.get  = {&Self, Integer} -> T
     Self.methods.set  = {&Self, Integer, T} -> {}
     Self.methods.size = {&Self} -> Integer
->>>>>>> 74b218bb
 end
 
 local concept DStack(T) where {T}
@@ -179,22 +159,6 @@
 
 local concept BLASVector(T) where {T : BLASNumber}
     Self:inherit(ContiguousVector(T))
-<<<<<<< HEAD
-    Self.methods.getblasinfo = {&Self} -> {Integral, &T, Integral}
-end
-
-local concept Operator(T) where {T}
-    Self.methods.rows = {&Self} -> Integral
-    Self.methods.cols = {&Self} -> Integral
-    Self.methods.apply = {&Self, T, &Vector(T), T, &Vector(T)} -> {}
-end
-
-local concept Stack2D(T) where {T}
-    Self.methods.set = {&Self, Integral, Integral, T} -> {}
-    Self.methods.get = {&Self, Integral, Integral} -> {T}
-    Self.methods.size = {&Self, Integral} -> {Integral}
-end
-=======
     Self.methods.getblasinfo = {&Self} -> {Integer, BLASNumber, Integer}
 end
 
@@ -205,16 +169,20 @@
 end
 
 local concept Matrix(T) where {T}
+    local S = Stack2D(T)
     Self:inherit(Operator(T))
     Self.methods.set = {&Self, Integer, Integer, T} -> {}
     Self.methods.get = {&Self, Integer, Integer} -> {T}
->>>>>>> 74b218bb
-
-local concept Matrix(T) where {T}
-    local S = Stack2D(T)
-    Self:inherit(Operator(T))
-    Self:inherit(S)
-    Self.methods.mul = {&Self, T, T, &S, &S} -> {}
+
+    Self.methods.fill = {&Self, T} -> {}
+    Self.methods.clear = {&Self} -> {}
+    Self.methods.copy = {&Self, Bool, &Self} -> {}
+    Self.methods.swap = {&Self, Bool, &Self} -> {}
+
+    Self.methods.scal = {&Self, T} -> {}
+    Self.methods.axpy = {&Self, T, Bool, &Self} -> {}
+    Self.methods.dot = {&Self, Bool, &Self} -> Number
+    Self.methods.mul = {&Self, T, T, Bool, &Self, Bool, &Self} -> {}
 end
 
 local concept BLASDenseMatrix(T) where {T : BLASNumber}
@@ -255,20 +223,11 @@
     SignedInteger = SignedInteger,
     UnsignedInteger = UnsignedInteger,
     Real = Real,
-<<<<<<< HEAD
-    BLASReal = BLASReal,
-    BLASNumber = BLASNumber,
-    Number = Number,
-    Primitive = Primitive,
-    Iterator = Iterator,
-    Range = Range,
-=======
     Complex = Complex,
     ComplexOverField = ComplexOverField,
     Number = Number,
     BLASFloat = BLASFloat,
     BLASNumber = BLASNumber,
->>>>>>> 74b218bb
     Stack = Stack,
     DStack = DStack,
     Vector = Vector,
