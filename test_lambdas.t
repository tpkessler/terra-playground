--- conflicted
+++ resolved
@@ -1,17 +1,8 @@
-<<<<<<< HEAD
-<<<<<<< HEAD
-=======
->>>>>>> a4d0726d
 -- SPDX-FileCopyrightText: 2024 René Hiemstra <rrhiemstar@gmail.com>
 -- SPDX-FileCopyrightText: 2024 Torsten Keßler <t.kessler@posteo.de>
 --
 -- SPDX-License-Identifier: MIT
 
-<<<<<<< HEAD
-=======
->>>>>>> e5aba2a (Iterators and ranges library (#9))
-=======
->>>>>>> a4d0726d
 import "terratest/terratest"
 local lambdas = require("lambdas")
 
