--- conflicted
+++ resolved
@@ -27,17 +27,10 @@
     for _, is_complex in pairs({false, true}) do
         local T = is_complex and complex.complex(Ts) or Ts
         local unit = is_complex and T:unit() or 0
-<<<<<<< HEAD
         local DMat = darray.DynamicMatrix(T)
         local DVec = darray.DynamicVector(T)
         local PVec = darray.DynamicVector(int32)
-        local Alloc = alloc.DefaultAllocator(Ts)
-=======
-        local DMat = dmatrix.DynamicMatrix(T)
-        local DVec = dvector.DynamicVector(T)
-        local PVec = dvector.DynamicVector(int32)
         local Alloc = alloc.DefaultAllocator()
->>>>>>> 20c0ef82
         local Rand = random.LibC(float)
         local LUDense = lu.LUFactory(DMat, PVec)
 
