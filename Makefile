--- conflicted
+++ resolved
@@ -21,11 +21,7 @@
 
 
 libnonlinearbc.$(dyn): nonlinearbc.o
-<<<<<<< HEAD
-	$(CC) -fPIC -shared $^ -o $@ -lpthread -lopenblas
-=======
 	$(CC) -fPIC -shared $^ -o $@ -lpthread -lopenblas -lm
->>>>>>> a0bdfed2
 
 libhash.$(dyn): hashmap.o
 	$(CC) -fPIC -shared $^ -o $@
