--- conflicted
+++ resolved
@@ -77,13 +77,7 @@
             func: func.type
             arg: arg.type
         }
-<<<<<<< HEAD
-=======
         local smartpacked = alloc.SmartObject(packed)
-
-        --terralib.ext.addmissing.__move(smartpacked)
-        --smartpacked.methods.__move:printpretty()
->>>>>>> 480c60a2
         emit quote
             t.func = [
                 terra(parg: &opaque)
@@ -158,11 +152,7 @@
 -- A join_threads struct is an abstraction over a block of threads that
 -- automatically joins all threads when the threads go out of scope.
 local struct join_threads {
-<<<<<<< HEAD
-    data: span.Span(thread)
-=======
     data: &block_thread
->>>>>>> 480c60a2
 }
 
 terra join_threads:__dtor()
@@ -252,11 +242,7 @@
     -- main thread.
     self.joiner:__dtor()
     self.threads:__dtor()
-<<<<<<< HEAD
-    -- self.work_queue:__dtor()
-=======
     --self.work_queue:__dtor()
->>>>>>> 480c60a2
     self.done_signal:__dtor()
     self.done_mutex:__dtor()
     self.work_signal:__dtor()
@@ -370,11 +356,7 @@
         tp.work_queue = queue_thread.new(alloc, nthreads)
         tp.done = false
         tp.threads = alloc:new(nthreads, sizeof(thread))
-<<<<<<< HEAD
-        tp.joiner.data = {&tp.threads(0), nthreads}
-=======
         tp.joiner = join_threads {&tp.threads}
->>>>>>> 480c60a2
         -- The point of no return. From this point on, we are running the 
         -- program concurrently.
         for i = 0, nthreads do
@@ -394,18 +376,12 @@
 )
 
 local terraform parfor(alloc, rn, go, nthreads)
-<<<<<<< HEAD
-    var tp = threadpool.new(alloc, nthreads)
-    for it in rn do
-        tp:submit(alloc, go, it)
-=======
     var tralloc = TracingAllocator.from(alloc)
     do
         var tp = threadpool.new(alloc, nthreads)
         for it in rn do
             tp:submit(&tralloc, go, it)
         end
->>>>>>> 480c60a2
     end
 end
 
