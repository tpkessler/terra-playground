-- SPDX-FileCopyrightText: 2024 René Hiemstra <rrhiemstar@gmail.com>
-- SPDX-FileCopyrightText: 2024 Torsten Keßler <t.kessler@posteo.de>
--
-- SPDX-License-Identifier: MIT

import "terratest/terratest"

local io = terralib.includec("stdio.h")
local nfloat = require("nfloat")
local tmath = require("mathfuns")
<<<<<<< HEAD
local io = terralib.includec("stdio.h")

local T = nfloat.FixedFloat(256)
=======

if not __silent__ then

    --some printing tests
    local T = nfloat.FixedFloat(256)
    local format = tmath.numtostr.format[T]
    terra main()
        io.printf("value = %s\n", tmath.numtostr(T(1)))
        io.printf("value = %s\n", tmath.numtostr(T(1.999999999999)))

        format = "%0.3f"
        io.printf("value = %s\n", tmath.numtostr(T(1)))
        io.printf("value = %s\n", tmath.numtostr(T(1.999999999999)))
    end
    main()

end

>>>>>>> 07eaf810

local suffix = {64, 128, 192, 256, 384, 512, 1024, 2048, 4096}
for _, N in pairs(suffix) do
    testenv(N) "Float" do
        local T = nfloat.FixedFloat(N)
        testset "constants: zero, one" do
            local zero = T:zero()
            local unit = T:unit()
            local eps = T:eps()
            test zero == 0
            test unit == 1
            test [T:eps()] == 0.5 * tmath.pow(T(2), -N)
        end
        testset "from" do
            terracode
                var asdouble = T.from(3.5)
                var asstr = T.from("3.5")
            end
            test asdouble == asstr
        end
        testset "cast" do
            terracode
                var asstr = T.from("-3.5")
                var ascast: T = -3.5
                var one = T.from(1)
                var onecast: T = 1
                var exp = T.from(2.5e3)
                var expcast: T = 2.5e3
            end
            test asstr == ascast
            test one == onecast
            test exp == expcast
        end

        testset "add" do
            terracode
                var one: T = 1
                var two: T = 2
                var three:T = 3
            end
            test one + two == three
        end

        testset "sub" do
            terracode
                var one: T = 1
                var two: T = 2
                var three:T = 3
            end
            test three - two == one
        end

        testset "mul" do
            terracode
                var a: T = 4.5
                var b: T = 10.0
                var c: T = 45.0
            end
            test a * b == c
        end

        testset "div" do
            terracode
                var a: T = 4.5
                var b: T = 4.0
                var c: T = 1.125
            end
            test a / b == c
        end
    end
end<|MERGE_RESOLUTION|>--- conflicted
+++ resolved
@@ -8,11 +8,6 @@
 local io = terralib.includec("stdio.h")
 local nfloat = require("nfloat")
 local tmath = require("mathfuns")
-<<<<<<< HEAD
-local io = terralib.includec("stdio.h")
-
-local T = nfloat.FixedFloat(256)
-=======
 
 if not __silent__ then
 
@@ -31,7 +26,6 @@
 
 end
 
->>>>>>> 07eaf810
 
 local suffix = {64, 128, 192, 256, 384, 512, 1024, 2048, 4096}
 for _, N in pairs(suffix) do
