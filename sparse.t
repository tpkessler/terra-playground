-- SPDX-FileCopyrightText: 2024 René Hiemstra <rrhiemstar@gmail.com>
-- SPDX-FileCopyrightText: 2024 Torsten Keßler <t.kessler@posteo.de>
--
-- SPDX-License-Identifier: MIT

local alloc = require("alloc")
local stack = require("stack")
local concepts = require("concepts")
local err = require("assert")
local base = require("base")
local matrix = require("matrix")

import "terraform"

local CSRMatrix = terralib.memoize(function(T, I)

    local Integral = concepts.Integral
    local Number = concepts.Number
    local Vector = concepts.Vector(T)
    local Matrix = concepts.Matrix(T)

    I = I or int64
    local ST = stack.DynamicStack(T)
    local SI = stack.DynamicStack(I)
    local struct csr {
        rows: I
        cols: I
        data: ST
        col: SI
        rowptr: SI
    }
    csr.metamethods.__typename = function(self)
        return ("CSRMatrix(%s, %s)"):format(tostring(T), tostring(I))
    end

    csr.eltype = T

    base.AbstractBase(csr)

    terra csr:rows()
        return self.rows
    end

    terra csr:cols()
        return self.cols
    end

<<<<<<< HEAD
    terraform csr:apply(trans: bool, alpha: T, x: &V1, beta: T, y: &V2)
        where {V1: Vector, V2: Vector}
=======
    terra csr:get(i: I, j: I)
        err.assert(i < self.rows and j < self.cols)
        for idx = self.rowptr(i), self.rowptr(i + 1) do
            if self.col(idx) == j then
                return self.data(idx)
            end
        end
        return [T](0)
    end

    terra csr:set(i: I, j: I, x: T)
        err.assert(i < self.rows and j < self.cols)
        var idx = self.rowptr(i)
        -- Initialize the column index with something outside of the index
        -- range to avoid index collisions.
        var jref: I = -1
        while idx < self.rowptr(i + 1) do
            jref = self.col(idx)
            -- Within each row we sort the indices in increasing order.
            -- Hence, if the reference index jref is not smaller than j
            -- we found the right global index idx to insert our entry in the
            -- col and data stacks.
            if jref >= j then
                break
            else
                idx = idx + 1
            end
        end
        if jref == j then
            self.data(idx) = x
        else
            self.data:insert(idx, x)
            self.col:insert(idx, j)
            for l = i + 1, self.rows + 1 do
                self.rowptr(l) = self.rowptr(l) + 1
            end
        end
    end

    matrix.MatrixBase(csr)
    assert(matrix.Matrix(csr))

    terra csr:nnz()
        return self.data:size()
    end

    local Number = concepts.Number
    local Vector = vecbase.Vector
    terraform csr:apply(trans: bool, alpha: A, x: &V1, beta: B, y: &V2)
        where {A: Number, V1: Vector, B: Number, V2: Vector}
>>>>>>> 8ef40fa9
        if beta == 0 then
            y:fill(0)
        else
            y:scal(beta)
        end
        if not trans then
            for i = 0, self.rows do
                var res = [T](0)
                for idx = self.rowptr(i), self.rowptr(i + 1) do
                    res = res + self.data(idx) * x:get(self.col(idx))
                end
                y:set(i, alpha * res + y:get(i))
            end
        else
            for i = 0, self.rows do
                for idx = self.rowptr(i), self.rowptr(i + 1) do
                    var j = self.col(idx)
                    var yold = y:get(j)
                    y:set(j, yold + alpha * self.data(idx) * x:get(i))
                end
            end
        end
    end

<<<<<<< HEAD
    terra csr:set(i: I, j: I, x: T)
        err.assert(
            self.data:owns_resource()
            and self.col:owns_resource()
            and self.rowptr:owns_resource()
        )
        err.assert(i < self.rows and j < self.cols)
        var idx: I = self.rowptr(i)
        var is_new = true
        for k = self.rowptr(i), self.rowptr(i + 1) do
            var jref = self.col(k)
            if jref >= j then
                idx = k
                is_new = (jref ~= j)
                break
            end
        end
        if not is_new then
            self.data(idx) = x
        else
            insert(&self.data, idx, x)
            insert(&self.col, idx, j)
            for l = i + 1, self.rows + 1 do
                self.rowptr(l) = self.rowptr(l) + 1
            end
        end
    end

    local new
    terraform new(alloc, rows: N, cols: M) where {N: Integral, M: Integral}
        var a = csr {}
=======
    local Alloc = alloc.Allocator
    csr.staticmethods.new = terra(alloc: Alloc, rows: I, cols: I)
        var a: csr
>>>>>>> 8ef40fa9
        a.rows = rows
        a.cols = cols
        var cap = rows  -- one entry per row
        a.data = ST.new(alloc, cap)
        a. col = SI.new(alloc, cap)
        a.rowptr = SI.new(alloc, rows + 1)
        for i = 0, rows + 1 do
            a.rowptr:push(0)
        end
        return a
    end

    csr.staticmethods.frombuffer = (
        terra(rows: I, cols: I, nnz: I, data: &T, col: &I, rowptr: &I)
            var a: csr
            a.rows = rows
            a.cols = cols
            a.data = ST.frombuffer(nnz, data)
            a.col = SI.frombuffer(nnz, col)
            a.rowptr = SI.frombuffer(rows + 1, rowptr)
            return a
        end
    )

<<<<<<< HEAD
    matrix.MatrixBase(csr)
    assert(Matrix(csr))

=======
>>>>>>> 8ef40fa9
    return csr
end)

return {
    CSRMatrix = CSRMatrix,
}<|MERGE_RESOLUTION|>--- conflicted
+++ resolved
@@ -45,10 +45,6 @@
         return self.cols
     end
 
-<<<<<<< HEAD
-    terraform csr:apply(trans: bool, alpha: T, x: &V1, beta: T, y: &V2)
-        where {V1: Vector, V2: Vector}
-=======
     terra csr:get(i: I, j: I)
         err.assert(i < self.rows and j < self.cols)
         for idx = self.rowptr(i), self.rowptr(i + 1) do
@@ -89,17 +85,14 @@
     end
 
     matrix.MatrixBase(csr)
-    assert(matrix.Matrix(csr))
+    assert(Matrix(csr))
 
     terra csr:nnz()
         return self.data:size()
     end
 
-    local Number = concepts.Number
-    local Vector = vecbase.Vector
-    terraform csr:apply(trans: bool, alpha: A, x: &V1, beta: B, y: &V2)
-        where {A: Number, V1: Vector, B: Number, V2: Vector}
->>>>>>> 8ef40fa9
+    terraform csr:apply(trans: bool, alpha: T, x: &V1, beta: T, y: &V2)
+        where {V1: Vector, V2: Vector}
         if beta == 0 then
             y:fill(0)
         else
@@ -124,43 +117,9 @@
         end
     end
 
-<<<<<<< HEAD
-    terra csr:set(i: I, j: I, x: T)
-        err.assert(
-            self.data:owns_resource()
-            and self.col:owns_resource()
-            and self.rowptr:owns_resource()
-        )
-        err.assert(i < self.rows and j < self.cols)
-        var idx: I = self.rowptr(i)
-        var is_new = true
-        for k = self.rowptr(i), self.rowptr(i + 1) do
-            var jref = self.col(k)
-            if jref >= j then
-                idx = k
-                is_new = (jref ~= j)
-                break
-            end
-        end
-        if not is_new then
-            self.data(idx) = x
-        else
-            insert(&self.data, idx, x)
-            insert(&self.col, idx, j)
-            for l = i + 1, self.rows + 1 do
-                self.rowptr(l) = self.rowptr(l) + 1
-            end
-        end
-    end
-
-    local new
-    terraform new(alloc, rows: N, cols: M) where {N: Integral, M: Integral}
-        var a = csr {}
-=======
     local Alloc = alloc.Allocator
     csr.staticmethods.new = terra(alloc: Alloc, rows: I, cols: I)
         var a: csr
->>>>>>> 8ef40fa9
         a.rows = rows
         a.cols = cols
         var cap = rows  -- one entry per row
@@ -185,12 +144,6 @@
         end
     )
 
-<<<<<<< HEAD
-    matrix.MatrixBase(csr)
-    assert(Matrix(csr))
-
-=======
->>>>>>> 8ef40fa9
     return csr
 end)
 
