--- conflicted
+++ resolved
@@ -10,17 +10,10 @@
 local concepts = require("concepts")
 local alloc = require('alloc')
 local dvector = require("dvector")
+local size_t = uint64
+
 
 import "terratest/terratest"
---[[
-local Any = concepts.Any
-local Real = concepts.Real
-local Integer = concepts.Integer
-local Float = concepts.Float
-local Number = concepts.Number
---]]
-local size_t = uint64
-
 
 testenv "terraforming free functions" do
 
@@ -459,27 +452,16 @@
 
 testenv "defining regular concepts" do
 
-<<<<<<< HEAD
     concept MyStack
-=======
-    concept Stack
->>>>>>> c4566b01
         Self.methods.length = {&Self} -> concepts.Integral
         Self.methods.get = {&Self, concepts.Integral} -> Any
         Self.methods.set = {&Self, concepts.Integral , Any} -> {}
     end
 
-<<<<<<< HEAD
     test [concepts.isconcept(MyStack) == true]
 
     concept VectorAny
         local S = MyStack
-=======
-    test [concepts.isconcept(Stack) == true]
-
-    concept VectorAny
-        local S = Stack
->>>>>>> c4566b01
         Self:inherit(S)
         Self.methods.swap = {&Self, &S} -> {}
         Self.methods.copy = {&Self, &S} -> {}
@@ -489,11 +471,7 @@
 
     concept VectorNumber
         Self:inherit(VectorAny)
-<<<<<<< HEAD
         local S = MyStack
-=======
-        local S = Stack
->>>>>>> c4566b01
         Self.methods.fill = {&Self, Number} -> {}
         Self.methods.clear = {&Self} -> {}
         Self.methods.sum = {&Self} -> Number
@@ -511,7 +489,6 @@
     test [concepts.isconcept(VectorFloat) == true]
 
     testset "inheritance and specialization" do
-<<<<<<< HEAD
         test [VectorAny(MyStack) == false]
         test [concepts.is_specialized_over(&VectorAny, &MyStack)]
         test [MyStack(VectorAny) == true]
@@ -522,18 +499,6 @@
         test [VectorNumber(VectorAny) == false]
         test [concepts.is_specialized_over(&VectorNumber, &VectorAny)]
         test [VectorFloat(MyStack) == false]
-=======
-        test [VectorAny(Stack) == false]
-        test [concepts.is_specialized_over(&VectorAny, &Stack)]
-        test [Stack(VectorAny) == true]
-        test [Stack(VectorNumber) == true]
-        test [Stack(VectorFloat) == true]
-        test [VectorNumber(Stack) == false]
-        test [VectorAny(VectorNumber) == true]
-        test [VectorNumber(VectorAny) == false]
-        test [concepts.is_specialized_over(&VectorNumber, &VectorAny)]
-        test [VectorFloat(Stack) == false]
->>>>>>> c4566b01
         test [VectorAny(VectorNumber) == true]
         test [VectorAny(VectorFloat) == true]
         test [VectorAny(VectorNumber) == true]
