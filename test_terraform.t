--- conflicted
+++ resolved
@@ -12,12 +12,9 @@
 local dvector = require("dvector")
 local size_t = uint64
 
-<<<<<<< HEAD
-=======
 
 import "terratest/terratest"
 
->>>>>>> 60a5f173
 testenv "terraforming free functions" do
 
     testset "concrete types" do
