--- conflicted
+++ resolved
@@ -9,11 +9,6 @@
     #include <string.h>
     #include <math.h>
 ]]
-<<<<<<< HEAD
-=======
-
-import "terraform"
->>>>>>> 07eaf810
 
 local base = require("base")
 local concepts = require("concepts")
@@ -24,13 +19,6 @@
 concepts.Complex.traits.iscomplex = true
 concepts.Complex.traits.eltype = concepts.traittag
 
-<<<<<<< HEAD
-concepts.BLASComplex = terralib.types.newstruct("BLASComplex")
-concepts.Base(concepts.BLASComplex)
-concepts.BLASComplex.traits.iscomplex = true
-concepts.BLASComplex.traits.eltype = concepts.traittag
-=======
->>>>>>> 07eaf810
 
 local complex = terralib.memoize(function(T)
 
@@ -102,42 +90,21 @@
         tmath.abs:adddefinition(terra(x: complex) return x:norm() end)
     end
 
-<<<<<<< HEAD
-    terra complex:tostr()
-        var str : int8[16]
-=======
     --maxlen is twice the size of T and twice one char for the sign
     local maxlen = 2 * tmath.ndigits(sizeof(T)) + 2
     terra complex:tostr()
         var buffer : int8[maxlen]
->>>>>>> 07eaf810
         var re, im =  self:real(), self:imag()
         if im < 0 then
             im = -im
             var s1, s2 = tmath.numtostr(re), tmath.numtostr(im)
-<<<<<<< HEAD
-            C.strcpy(&str[0], s1)
-            C.strcat(&str[0], "-")
-            C.strcat(&str[0], s2)
-            C.strcat(&str[0], "im")
-        else
-            var s1, s2 = tmath.numtostr(re), tmath.numtostr(im)
-            C.strcpy(&str[0], s1)
-            C.strcat(&str[0], "+")
-            C.strcat(&str[0], s2)
-            C.strcat(&str[0], "im")
-        end
-        return str
-=======
             var j = C.snprintf(buffer, maxlen, "%s-%sim", s1, s2)
         else
             var s1, s2 = tmath.numtostr(re), tmath.numtostr(im)
             var j = C.snprintf(buffer, maxlen, "%s+%sim", s1, s2)
         end
         return buffer
->>>>>>> 07eaf810
     end
-    tmath.numtostr:adddefinition(terra(x : complex) return x:tostr() end)
 
     tmath.numtostr:adddefinition(
         terra(x : complex) 
@@ -166,15 +133,9 @@
         return self:real() ~= other:real() or self:imag() ~= other:imag()
     end
 
-    terra complex.metamethods.__ne(self: complex, other: complex)
-        return self:real() ~= other:real() or self:imag() ~= other:imag()
-    end
-
     terra complex.staticmethods.from(x: T, y: T)
         return complex {x , y}
     end
-<<<<<<< HEAD
-=======
 
     if concepts.Primitive(T) then
         function complex:zero()
@@ -191,7 +152,6 @@
             return constant(terralib.new(complex, {T:__newzero(), T:__newunit()}))
         end
     end
->>>>>>> 07eaf810
 
     if concepts.Number(T) then
         concepts.Number.friends[complex] = true
