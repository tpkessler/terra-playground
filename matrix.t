-- SPDX-FileCopyrightText: 2024 René Hiemstra <rrhiemstar@gmail.com>
-- SPDX-FileCopyrightText: 2024 Torsten Keßler <t.kessler@posteo.de>
--
-- SPDX-License-Identifier: MIT

import "terraform"
local concepts = require("concepts")
local err = require("assert")

<<<<<<< HEAD
=======
local Bool = concepts.Bool
local Integral = concepts.Integral
local Number = concepts.Number

>>>>>>> a4b1493b

local function MatrixBase(M)
    
    local T = M.eltype
<<<<<<< HEAD
    
    terraform M:apply(alpha : S1, x : &V1, beta : S2, y : &V2) 
            where {S1 : Number, V1 : Vector, S2 : Number, V2 : Vector}
        var m, n = self:size(0), self:size(1)
        var nx = x:length()     --domain vector
        var ny = y:length()     --image vector
        err.assert(x:length() == n and y:length() == m)
        for i = 0, m do
            var res = T(0)
            for j = 0, n do
                res = res + self:get(i, j) * x:get(j)
=======

    --operator concept
    local Vector = concepts.Vector(T)
    local Operator = concepts.Operator(T)
    local Matrix = concepts.Matrix(T)

    local function get(A, atrans, i, j)
        if atrans then
            if concepts.Complex(T) then
                return quote var x = [A]:get([j], [i]) in x:conj() end
            else
                return `[A]:get([j], [i])
            end
        else
            return `[A]:get([i], [j])
        end
    end
    
    terraform M:apply(trans : bool, alpha : T, x : &V, beta : T, y : &V) where {V :Vector}
        if trans then
            var ns = self:rows()
            var ms = self:cols()
            var nx = x:size()
            var ny = y:size()
            err.assert(ms == ny and ns == nx)
            for i = 0, ms do
                var res = [M.eltype](0)
                for j = 0, ns do
                    res = res + [get(self, true, i, j)] * x:get(j)
                end
                y:set(i, beta * y:get(i) + alpha * res)
            end
        else
            var ns = self:rows()
            var ms = self:cols()
            var nx = x:size()
            var ny = y:size()
            err.assert(ns == ny and ms == nx)
            for i = 0, ns do
                var res = [M.eltype](0)
                for j = 0, ms do
                    res = res + self:get(i, j) * x:get(j)
                end
                y:set(i, beta * y:get(i) + alpha * res)
>>>>>>> a4b1493b
            end
            y:set(i, beta * y:get(i) + alpha * res)
        end
    end

<<<<<<< HEAD
    assert(operator.Operator(M))
    operator.Operator:addimplementations{M}
    
    --self = beta * self + alpha * A * B
    terraform M:mul(beta : S1, alpha : S2, A : &M1, B : &M2) 
                where {S1 : Number, S2 : Number, M1 : Matrix, M2 : Matrix}
        err.assert(A:size(1) == B:size(0), "ArgumentError: matrix dimensions in C = a*C + b * A * B are not consistent.")
        err.assert(self:size(0) == A:size(0) and self:size(1) == B:size(1), "ArgumentError: matrix dimensions in C = a*C + b * A * B are not consistent.")
        var K = A:size(1)
        for i = 0, self:size(0) do
            for j = 0, self:size(1) do
                var sum = beta * self:get(i, j)
                for k = 0, K do
                    sum = sum + alpha * A:get(i, k) * B:get(k, j)
=======
    --check if operator concept is implemented
    assert(Operator(M))
    
    terra M:fill(a : T)
        var rows = self:rows()
        var cols = self:cols()
        for i = 0, rows do
            for j = 0, cols do
                self:set(i, j, a)
            end
        end
    end

    terra M:clear()
        self:fill(0)
    end

    terraform M:copy(trans : bool, other : &M) where {M : Matrix}
        var ns = self:rows()
        var ms = self:cols()
        var no = other:rows()
        var mo = other:cols()
        if trans then
            err.assert(ns == mo and ms == no)
            for i = 0, ns do
                for j = 0, ms do
                    self:set(i, j, other:get(j, i))
                end
            end
        else
            err.assert(ns == no and ms == mo)
            for i = 0, ns do
                for j = 0, ms do
                    self:set(i, j, other:get(i, j))
>>>>>>> a4b1493b
                end
                self:set(i, j, sum)
            end
        end
    end

<<<<<<< HEAD
=======
    terraform M:swap(trans : bool, other : &M) where {M : Matrix}
        var ns = self:rows()
        var ms = self:cols()
        var no = other:rows()
        var mo = other:cols()
        if trans then
            err.assert(ns == mo and ms == no)
            for i = 0, ns do
                for j = 0, ms do
                    var s = self:get(i, j)
                    var o = other:get(j, i)
                    self:set(i, j, o)
                    other:set(j, i, s)
                end
            end
        else
            err.assert(ns == no and ms == mo)
            for i = 0, ns do
                for j = 0, ms do
                    var s = self:get(i, j)
                    var o = other:get(i, j)
                    self:set(i, j, o)
                    other:set(i, j, s)
                end
            end
        end
    end

    terra M:scal(a : T)
        var ns = self:rows()
        var ms = self:cols()
        for i = 0, ns do
            for j = 0, ms do
                self:set(i, j, a * self:get(i, j))
            end
        end
    end

    terraform M:axpy(a : T, trans : bool, other : &M) where {M : Matrix}
        var ns = self:rows()
        var ms = self:cols()
        var no = other:rows()
        var mo = other:cols()
        if trans then
            err.assert(ns == mo and ms == no)
            for i = 0, ns do
                for j = 0, ms do
                    self:set(i, j, self:get(i, j) + a * other:get(j, i))
                end
            end
        else
            err.assert(ns == no and ms == mo)
            for i = 0, ns do
                for j = 0, ms do
                    self:set(i, j, self:get(i, j) + a * other:get(i, j))
                end
            end
        end
    end

    terraform M:dot(trans : bool, other : &M) where {M : Matrix}
        var ns = self:rows()
        var ms = self:cols()
        var no = other:rows()
        var mo = other:cols()
        if trans then
            err.assert(ns == mo and ms == no)
            var sum = self:get(0, 0) * other:get(0, 0)
            for i = 0, ns do
                for j = 0, ms do
                    if i > 0 or j > 0 then
                        sum = sum + self:get(i, j) * other:get(j, i)
                    end
                end
            end
            return sum
        else
            err.assert(ns == no and ms == mo)
            var sum = self:get(0, 0) * other:get(0, 0)
            for i = 0, ns do
                for j = 0, ms do
                    if i > 0 or j > 0 then
                        sum = sum + self:get(i, j) * other:get(i, j)
                    end
                end
            end
            return sum
        end
    end
    
    local function kernel(C, beta, alpha, atrans, A, btrans, B)
        local dim = quote
            var d: uint64
            if atrans then
                d = [A]:rows()
            else
                d = [A]:cols()
            end
        in
            d
        end
        return quote
            for i = 0, [C]:rows() do
                for j = 0, [C]:cols() do
                    var sum = beta * [C]:get(i, j)
                    for k = 0, [dim] do
                        sum = sum + alpha * [get(A, atrans, i, k)]
                                          * [get(B, btrans, k, j)]
                    end
                    [C]:set(i, j, sum)
                end
            end
        end
    end
    
    terraform M:mul(beta : T, alpha : T, atrans : bool, a : &Mat, btrans : bool, b : &Mat) 
        where {Mat : Matrix}
        if atrans and btrans then
            err.assert(self:rows() == a:cols() and self:cols() == b:rows())
            err.assert(a:rows() == b:cols())
            [kernel(`self, `beta, `alpha, true, `a, true, `b)]
        elseif atrans and not btrans then
            err.assert(self:rows() == a:cols() and self:cols() == b:cols())
            err.assert(a:rows() == b:rows())
            [kernel(`self, `beta, `alpha, true, `a, false, `b)]
        elseif not atrans and btrans then
            err.assert(self:rows() == a:rows() and self:cols() == b:rows())
            err.assert(a:cols() == b:cols())
            [kernel(`self, `beta, `alpha, false, `a, true, `b)]
        else
            err.assert(self:rows() == a:rows() and self:cols() == b:cols())
            err.assert(a:cols() == b:rows())
            [kernel(`self, `beta, `alpha, false, `a, false, `b)]
        end
    end

    --check if the Matrix concept is satisfied
>>>>>>> a4b1493b
    assert(Matrix(M))
    Matrix:addimplementations{M}
end

return {
<<<<<<< HEAD
    Matrix = concepts.Matrix,
=======
>>>>>>> a4b1493b
    MatrixBase = MatrixBase,
}<|MERGE_RESOLUTION|>--- conflicted
+++ resolved
@@ -7,30 +7,13 @@
 local concepts = require("concepts")
 local err = require("assert")
 
-<<<<<<< HEAD
-=======
 local Bool = concepts.Bool
 local Integral = concepts.Integral
 local Number = concepts.Number
 
->>>>>>> a4b1493b
 
 local function MatrixBase(M)
-    
     local T = M.eltype
-<<<<<<< HEAD
-    
-    terraform M:apply(alpha : S1, x : &V1, beta : S2, y : &V2) 
-            where {S1 : Number, V1 : Vector, S2 : Number, V2 : Vector}
-        var m, n = self:size(0), self:size(1)
-        var nx = x:length()     --domain vector
-        var ny = y:length()     --image vector
-        err.assert(x:length() == n and y:length() == m)
-        for i = 0, m do
-            var res = T(0)
-            for j = 0, n do
-                res = res + self:get(i, j) * x:get(j)
-=======
 
     --operator concept
     local Vector = concepts.Vector(T)
@@ -75,161 +58,14 @@
                     res = res + self:get(i, j) * x:get(j)
                 end
                 y:set(i, beta * y:get(i) + alpha * res)
->>>>>>> a4b1493b
             end
             y:set(i, beta * y:get(i) + alpha * res)
         end
     end
 
-<<<<<<< HEAD
-    assert(operator.Operator(M))
-    operator.Operator:addimplementations{M}
-    
-    --self = beta * self + alpha * A * B
-    terraform M:mul(beta : S1, alpha : S2, A : &M1, B : &M2) 
-                where {S1 : Number, S2 : Number, M1 : Matrix, M2 : Matrix}
-        err.assert(A:size(1) == B:size(0), "ArgumentError: matrix dimensions in C = a*C + b * A * B are not consistent.")
-        err.assert(self:size(0) == A:size(0) and self:size(1) == B:size(1), "ArgumentError: matrix dimensions in C = a*C + b * A * B are not consistent.")
-        var K = A:size(1)
-        for i = 0, self:size(0) do
-            for j = 0, self:size(1) do
-                var sum = beta * self:get(i, j)
-                for k = 0, K do
-                    sum = sum + alpha * A:get(i, k) * B:get(k, j)
-=======
     --check if operator concept is implemented
     assert(Operator(M))
-    
-    terra M:fill(a : T)
-        var rows = self:rows()
-        var cols = self:cols()
-        for i = 0, rows do
-            for j = 0, cols do
-                self:set(i, j, a)
-            end
-        end
-    end
 
-    terra M:clear()
-        self:fill(0)
-    end
-
-    terraform M:copy(trans : bool, other : &M) where {M : Matrix}
-        var ns = self:rows()
-        var ms = self:cols()
-        var no = other:rows()
-        var mo = other:cols()
-        if trans then
-            err.assert(ns == mo and ms == no)
-            for i = 0, ns do
-                for j = 0, ms do
-                    self:set(i, j, other:get(j, i))
-                end
-            end
-        else
-            err.assert(ns == no and ms == mo)
-            for i = 0, ns do
-                for j = 0, ms do
-                    self:set(i, j, other:get(i, j))
->>>>>>> a4b1493b
-                end
-                self:set(i, j, sum)
-            end
-        end
-    end
-
-<<<<<<< HEAD
-=======
-    terraform M:swap(trans : bool, other : &M) where {M : Matrix}
-        var ns = self:rows()
-        var ms = self:cols()
-        var no = other:rows()
-        var mo = other:cols()
-        if trans then
-            err.assert(ns == mo and ms == no)
-            for i = 0, ns do
-                for j = 0, ms do
-                    var s = self:get(i, j)
-                    var o = other:get(j, i)
-                    self:set(i, j, o)
-                    other:set(j, i, s)
-                end
-            end
-        else
-            err.assert(ns == no and ms == mo)
-            for i = 0, ns do
-                for j = 0, ms do
-                    var s = self:get(i, j)
-                    var o = other:get(i, j)
-                    self:set(i, j, o)
-                    other:set(i, j, s)
-                end
-            end
-        end
-    end
-
-    terra M:scal(a : T)
-        var ns = self:rows()
-        var ms = self:cols()
-        for i = 0, ns do
-            for j = 0, ms do
-                self:set(i, j, a * self:get(i, j))
-            end
-        end
-    end
-
-    terraform M:axpy(a : T, trans : bool, other : &M) where {M : Matrix}
-        var ns = self:rows()
-        var ms = self:cols()
-        var no = other:rows()
-        var mo = other:cols()
-        if trans then
-            err.assert(ns == mo and ms == no)
-            for i = 0, ns do
-                for j = 0, ms do
-                    self:set(i, j, self:get(i, j) + a * other:get(j, i))
-                end
-            end
-        else
-            err.assert(ns == no and ms == mo)
-            for i = 0, ns do
-                for j = 0, ms do
-                    self:set(i, j, self:get(i, j) + a * other:get(i, j))
-                end
-            end
-        end
-    end
-
-    terraform M:dot(trans : bool, other : &M) where {M : Matrix}
-        var ns = self:rows()
-        var ms = self:cols()
-        var no = other:rows()
-        var mo = other:cols()
-        if trans then
-            err.assert(ns == mo and ms == no)
-            var sum = self:get(0, 0) * other:get(0, 0)
-            for i = 0, ns do
-                for j = 0, ms do
-                    if i > 0 or j > 0 then
-                        sum = sum + self:get(i, j) * other:get(j, i)
-                    end
-                end
-            end
-            return sum
-        else
-            err.assert(ns == no and ms == mo)
-            var sum = self:get(0, 0) * other:get(0, 0)
-            for i = 0, ns do
-                for j = 0, ms do
-                    if i > 0 or j > 0 then
-                        sum = sum + self:get(i, j) * other:get(i, j)
-                    end
-                end
-            end
-            return sum
-        end
-    end
-    
     local function kernel(C, beta, alpha, atrans, A, btrans, B)
         local dim = quote
             var d: uint64
@@ -277,15 +113,9 @@
     end
 
     --check if the Matrix concept is satisfied
->>>>>>> a4b1493b
     assert(Matrix(M))
-    Matrix:addimplementations{M}
 end
 
 return {
-<<<<<<< HEAD
-    Matrix = concepts.Matrix,
-=======
->>>>>>> a4b1493b
     MatrixBase = MatrixBase,
 }