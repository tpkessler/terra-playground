-- SPDX-FileCopyrightText: 2024 René Hiemstra <rrhiemstar@gmail.com>
-- SPDX-FileCopyrightText: 2024 Torsten Keßler <t.kessler@posteo.de>
--
-- SPDX-License-Identifier: MIT

local alloc = require("alloc")
local base = require("base")
local darray = require("darray")
local random = require("random")
local range = require("range")
local tree = require("tree")
local thread = require("thread")
local tmath = require("tmath")

import "terratest/terratest"

require("terralibext")

local TracingAllocator = alloc.TracingAllocator()


local io = terralib.includec("stdio.h")


--[[
local terra go(i: int, a: &int)
    a[i] = 2 * i + 1
    return 0
end

local NTHREADS = 3
local TracingAllocator = alloc.TracingAllocator()

terra main()
    var A: alloc.DefaultAllocator()
    var tralloc = TracingAllocator.from(&A)
    
    do 
        var a: int[NTHREADS]
        
        var t: thread.thread[NTHREADS]
        for i = 0, NTHREADS do
            t[i] = thread.thread.new(&tralloc, go, i, &a[0])
        end

        for i = 0, NTHREADS do
            t[i]:join()
        end
    end
end
main()
--]]



testenv "Basic data structures" do
    terracode
        var A: alloc.DefaultAllocator()
        var tralloc = TracingAllocator.from(&A)
    end
    --[[
    testset "Mutex" do
        terracode
            var mtx: thread.mutex
        end
        test mtx:lock() == 0
        test mtx:unlock() == 0
    end

    testset "Conditional" do
        terracode
            var cnd: thread.cond
        end
        test cnd:signal() == 0
        test cnd:broadcast() == 0
    end
    --]]

    testset "Thread" do
        local terra go(i: int, a: &int)
            a[i] = 2 * i + 1
            return 0
        end

        local NTHREADS = 3

        terracode
            var a: int[NTHREADS]
            
            var t: thread.thread[NTHREADS]
            for i = 0, NTHREADS do
                t[i] = thread.thread.new(&tralloc, go, i, &a[0])
            end

            for i = 0, NTHREADS do
                t[i]:join()
            end
        end

        for i = 0, NTHREADS - 1 do
            --test a[i] == 2 * i + 1
        end
    end

    --[[
    testset(skip) "Join threads" do
        local terra go(i: int, a: &int)
            a[i] = 2 * i + 1
            return 0
        end

        local NTHREADS = 11

        terracode
            var a: int[NTHREADS]
            var t: thread.thread[NTHREADS]
            var st = [alloc.SmartBlock(thread.thread)].frombuffer(NTHREADS, &t[0])
            do
<<<<<<< HEAD
                var joiner: thread.join_threads
                joiner.data = t
=======
                var joiner = thread.join_threads{&st}
>>>>>>> 480c60a2
                for i = 0, NTHREADS do
                    t[i] = thread.thread.new(&A, go, i, &a[0])
                end
            end
        end

        for i = 0, NTHREADS - 1 do
            test a[i] == 2 * i + 1
        end
    end

    testset(skip) "Lock guard" do
        local gmutex = global(alloc.SmartObject(thread.mutex))
        local PCG = random.MinimalPCG

        local terra do_work(rng: &PCG(double))
            var max: uint64 = 10000000ull
            var sum: double = 0
            for i = 0, max do
                sum = i * sum + rng:random_normal(2.235, 0.64)
                sum = sum / (i + 1)
            end
            return sum
        end


        local terra sum(i: int, total: &double)
            var rng = [PCG(double)].new(2385287, i)
            var res = do_work(&rng)
            do
                var guard: thread.lock_guard = gmutex.ptr
                @total = @total + res
            end
            return 0
        end

        local NTHREADS = 5
        terracode
            gmutex = [gmutex.type].new(&A)
            var total: double = 0
            var t: thread.thread[NTHREADS]
            for i = 0, NTHREADS do
                t[i] = thread.thread.new(&A, sum, i, &total)
            end

            for i = 0, NTHREADS do
                t[i]:join()
            end
            total = total / NTHREADS
            var ref = 2.234985325075695e+00
        end

        test tmath.isapprox(total, ref, 1e-15)
        
        gmutex:get():__dtor()
    end

    testset(skip) "Thread pool" do
        local PCG = random.MinimalPCG
        local terra do_work(rng: &PCG(double))
            var max: uint64 = 10000000ull
            var sum: double = 0
            for i = 0, max do
                sum = i * sum + rng:random_normal(2.235, 0.64)
                sum = sum / (i + 1)
            end
            return sum
        end

        local terra heavy_work(i: int, tsum: &double, mtx: &thread.mutex)
            var rng = [PCG(double)].new(2385287, i)
            var sum = do_work(&rng)
            -- var guard: thread.lock_guard = mtx
            @tsum = @tsum + sum
            return 0
        end

        local NTHREADS = 4
        local NJOBS = 10
        terracode
            var sum = 0.0
            var mtx: thread.mutex
            do
                var tp = thread.threadpool.new(&A, NTHREADS)
                for i = 0, NJOBS do
                    tp:submit(&A, heavy_work, i, &sum, &mtx)
                end
            end
            sum = sum / NJOBS
            var ref = 2.235004790726248e+00
        end
        test tmath.isapprox(sum, ref, 1e-15)
    end
    --]]
end

--[[
testenv(skip) "Parallel for" do
    local lambda = require("lambda")
    local range = require("range")

    local NITEMS = 65
    testset "Linear range" do
        local terra go(i: int, a: &double)
            a[i] = -i - 1
        end

        terracode
            var A: alloc.DefaultAllocator()
            var rn = [range.Unitrange(int)].new(0, NITEMS)
            var a: double[NITEMS]
            thread.parfor(&A, rn, lambda.new(go, {a = &a[0]}))
        end

        for i = 0, NITEMS - 1 do
            test a[i] == -i - 1
        end
    end

    testset "Unstructured range" do

        local dtree = tree.BinaryTree(double)
        terracode
            var A: alloc.DefaultAllocator()
            var t = dtree.new(&A, 4.0, nil)
            var v = [darray.DynamicVector(double)].zeros(&A, 5)
            t:grow(&A, 2.0, 5.0)
            t.left:grow(&A, 1.0, 3.0)
            var go = lambda.new([
                terra(it: tuple(int32, double), v: &v.type)
                    var i, x = it
                    v(i) = x
                end
            ], {v = &v})
            thread.parfor(
                &A, range.zip([range.Unitrange(int32)].new(0, 5), t.ptr), go
            )
        end

        for i = 1, 5 do
            test v(i - 1) == i
        end
    end
end
--]]<|MERGE_RESOLUTION|>--- conflicted
+++ resolved
@@ -116,12 +116,7 @@
             var t: thread.thread[NTHREADS]
             var st = [alloc.SmartBlock(thread.thread)].frombuffer(NTHREADS, &t[0])
             do
-<<<<<<< HEAD
-                var joiner: thread.join_threads
-                joiner.data = t
-=======
                 var joiner = thread.join_threads{&st}
->>>>>>> 480c60a2
                 for i = 0, NTHREADS do
                     t[i] = thread.thread.new(&A, go, i, &a[0])
                 end
